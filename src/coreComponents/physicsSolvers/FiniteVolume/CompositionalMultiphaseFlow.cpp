--- conflicted
+++ resolved
@@ -788,16 +788,12 @@
   {
     typedef TYPEOFREF( stencil ) STENCIL_TYPE;
 
-<<<<<<< HEAD
     typename STENCIL_TYPE::INDEX_VIEW_CONST_TYPE const & eri = stencil.getElementRegionIndices();
     typename STENCIL_TYPE::INDEX_VIEW_CONST_TYPE const & esri = stencil.getElementSubRegionIndices();
     typename STENCIL_TYPE::INDEX_VIEW_CONST_TYPE const & ei = stencil.getElementIndices();
     typename STENCIL_TYPE::WEIGHT_VIEW_CONST_TYPE const & weights = stencil.getWeights();
 
-    forall_in_range<stencilPolicy>( 0, stencil.size(), GEOSX_LAMBDA ( localIndex iconn )
-=======
-    forall_in_range<serialPolicy>( 0, connections.size(), GEOSX_LAMBDA ( localIndex iconn )
->>>>>>> 7d841243
+    forall_in_range<serialPolicy>( 0, stencil.size(), GEOSX_LAMBDA ( localIndex iconn )
     {
       localIndex const stencilSize = stencil.stencilSize(iconn);
       stackArray1d<globalIndex, numElems   * maxNumDof> elementLocalDofIndexRow( numElems * NDOF );
@@ -1163,11 +1159,7 @@
     typename STENCIL_TYPE::INDEX_VIEW_CONST_TYPE const & ei = stencil.getElementIndices();
     typename STENCIL_TYPE::WEIGHT_VIEW_CONST_TYPE const & weights = stencil.getWeights();
 
-<<<<<<< HEAD
-    forall_in_range<stencilPolicy>( 0, stencil.size(), GEOSX_LAMBDA ( localIndex iconn )
-=======
-    forall_in_range<serialPolicy>( 0, connections.size(), GEOSX_LAMBDA ( localIndex iconn )
->>>>>>> 7d841243
+    forall_in_range<serialPolicy>( 0, stencil.size(), GEOSX_LAMBDA ( localIndex iconn )
     {
       localIndex const stencilSize = stencil.stencilSize(iconn);
 
