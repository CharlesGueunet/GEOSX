/*
 *~~~~~~~~~~~~~~~~~~~~~~~~~~~~~~~~~~~~~~~~~~~~~~~~~~~~~~~~~~~~~~~~~~~~~~~~~~~
 * Copyright (c) 2019, Lawrence Livermore National Security, LLC.
 *
 * Produced at the Lawrence Livermore National Laboratory
 *
 * LLNL-CODE-746361
 *
 * All rights reserved. See COPYRIGHT for details.
 *
 * This file is part of the GEOSX Simulation Framework.
 *
 * GEOSX is a free software; you can redistribute it and/or modify it under
 * the terms of the GNU Lesser General Public License (as published by the
 * Free Software Foundation) version 2.1 dated February 1999.
 *~~~~~~~~~~~~~~~~~~~~~~~~~~~~~~~~~~~~~~~~~~~~~~~~~~~~~~~~~~~~~~~~~~~~~~~~~~~
 */

/**
 * @file SolidMechanicsLagrangianFEM.cpp
 */

#include "SolidMechanicsLagrangianFEM.hpp"

#include <vector>
#include <math.h>
#include <sys/time.h>

#include "common/TimingMacros.hpp"
#include "managers/FieldSpecification/FieldSpecificationManager.hpp"
#include "constitutive/ConstitutiveManager.hpp"
#include "managers/NumericalMethodsManager.hpp"
#include "finiteElement/ElementLibrary/FiniteElement.h"
#include "finiteElement/FiniteElementDiscretizationManager.hpp"
#include "finiteElement/Kinematics.h"
#include "codingUtilities/Utilities.hpp"

#include "managers/DomainPartition.hpp"
#include "meshUtilities/ComputationalGeometry.hpp"
#include "MPI_Communications/CommunicationTools.hpp"
#include "rajaInterface/GEOS_RAJA_Interface.hpp"
#include "MPI_Communications/NeighborCommunicator.hpp"


//#define verbose 0 //Need to move this somewhere else

namespace geosx
{

using namespace dataRepository;
using namespace constitutive;

inline void LinearElasticIsotropic_Kernel(R2SymTensor & Dadt, R2SymTensor & TotalStress, R2Tensor & Rot,
                                          localIndex i, real64 bulkModulus, real64 shearModulus,
                                          arrayView1d<real64> & meanStress,
                                          arrayView1d<R2SymTensor> & devStress)
{
  real64 volumeStrain = Dadt.Trace();
  TotalStress = Dadt; 

  meanStress[i] += volumeStrain * bulkModulus;
  TotalStress *= 2.0 * shearModulus;

  devStress[i] += TotalStress;
  
  TotalStress.QijAjkQlk(devStress[i],Rot);
  devStress[i] = TotalStress;
  
  TotalStress.PlusIdentity(meanStress[i]);
  
}

SolidMechanicsLagrangianFEM::SolidMechanicsLagrangianFEM( const std::string& name,
                                                          ManagedGroup * const parent ):
  SolverBase( name, parent ),
  m_newmarkGamma(0.5),
  m_newmarkBeta(0.25),
  m_massDamping(0.0),
  m_stiffnessDamping(0.0),
  m_timeIntegrationOptionString(),
  m_timeIntegrationOption(timeIntegrationOption::ExplicitDynamic),
  m_useVelocityEstimateForQS(0),
  m_maxForce(0.0),
  m_maxNumResolves(10),
  m_strainTheory(0),
  m_solidMaterialName(""),
  m_solidMaterialFullIndex(0),
  m_elemsAttachedToSendOrReceiveNodes(),
  m_elemsNotAttachedToSendOrReceiveNodes(),
  m_sendOrReceiveNodes(),
  m_nonSendOrReceiveNodes(),
  m_iComm()
{
  m_sendOrReceiveNodes.setUserCallBack("SolidMechanicsLagrangianFEM::m_sendOrReceiveNodes");
  m_nonSendOrReceiveNodes.setUserCallBack("SolidMechanicsLagrangianFEM::m_nonSendOrReceiveNodes");

  RegisterViewWrapper(viewKeyStruct::newmarkGammaString, &m_newmarkGamma, false )->
    setApplyDefaultValue(0.5)->
    setInputFlag(InputFlags::OPTIONAL)->
    setDescription("Value of :math:`\\gamma` in the Newmark Method for Implicit Dynamic time integration option");

  RegisterViewWrapper(viewKeyStruct::newmarkBetaString, &m_newmarkBeta, false )->
    setApplyDefaultValue(0.25)->
    setInputFlag(InputFlags::OPTIONAL)->
    setDescription("Value of :math:`\\beta` in the Newmark Method for Implicit Dynamic time integration option. "
                   "This should be pow(newmarkGamma+0.5,2.0)/4.0 unless you know what you are doing.");

  RegisterViewWrapper(viewKeyStruct::massDampingString, &m_massDamping, false )->
    setApplyDefaultValue(0.0)->
    setInputFlag(InputFlags::OPTIONAL)->
    setDescription("Value of mass based damping coefficient. ");

  RegisterViewWrapper(viewKeyStruct::stiffnessDampingString, &m_stiffnessDamping, false )->
    setApplyDefaultValue(0.0)->
    setInputFlag(InputFlags::OPTIONAL)->
    setDescription("Value of stiffness based damping coefficient. ");

  RegisterViewWrapper(viewKeyStruct::timeIntegrationOptionString, &m_timeIntegrationOption, false )->
    setInputFlag(InputFlags::FALSE)->
    setDescription("Time integration enum class value.");

  RegisterViewWrapper(viewKeyStruct::timeIntegrationOptionStringString, &m_timeIntegrationOptionString, false )->
    setInputFlag(InputFlags::OPTIONAL)->
    setDescription("Time integration method. Options are: \n QuasiStatic \n ImplicitDynamic \n ExplicitDynamic");

  RegisterViewWrapper(viewKeyStruct::useVelocityEstimateForQSString, &m_useVelocityEstimateForQS, false )->
    setApplyDefaultValue(0)->
    setInputFlag(InputFlags::OPTIONAL)->
    setDescription( "Flag to indicate the use of the incremental displacement from the previous step as an "
                    "initial estimate for the incremental displacement of the current step.");

  RegisterViewWrapper(viewKeyStruct::maxNumResolvesString, &m_maxNumResolves, false )->
    setApplyDefaultValue(10)->
    setInputFlag(InputFlags::OPTIONAL)->
    setDescription( "Value to indicate how many resolves may be executed after some other event is executed. "
                    "For example, if a SurfaceGenerator is specified, it will be executed after the mechanics solve. "
                    "However if a new surface is generated, then the mechanics solve must be executed again due to the "
                    "change in topology.");

  RegisterViewWrapper(viewKeyStruct::strainTheoryString, &m_strainTheory, false )->
    setApplyDefaultValue(0)->
    setInputFlag(InputFlags::OPTIONAL)->
    setDescription( "Indicates whether or not to use "
                    "`Infinitesimal Strain Theory <https://en.wikipedia.org/wiki/Infinitesimal_strain_theory>`_, or "
                    "`Finite Strain Theory <https://en.wikipedia.org/wiki/Finite_strain_theory>`_. Valid Inputs are:\n"
                    " 0 - Infinitesimal Strain \n"
                    " 1 - Finite Strain");

  RegisterViewWrapper(viewKeyStruct::solidMaterialNameString, &m_solidMaterialName, false )->
    setInputFlag(InputFlags::REQUIRED)->
    setDescription( "The name of the material that should be used in the constitutive updates");


}

void SolidMechanicsLagrangianFEM::PostProcessInput()
{
  SolverBase::PostProcessInput();

  m_linearSolverParameters.amg.isSymmetric = true;
  m_linearSolverParameters.dofsPerNode = 3;

  if( !m_timeIntegrationOptionString.empty() )
  {
    SetTimeIntegrationOption( m_timeIntegrationOptionString );
  }
}

SolidMechanicsLagrangianFEM::~SolidMechanicsLagrangianFEM()
{
  // TODO Auto-generated destructor stub
}


void SolidMechanicsLagrangianFEM::RegisterDataOnMesh( ManagedGroup * const MeshBodies )
{
  for( auto & mesh : MeshBodies->GetSubGroups() )
  {
    NodeManager * const nodes = mesh.second->group_cast<MeshBody*>()->getMeshLevel(0)->getNodeManager();


    nodes->RegisterViewWrapper<array1d<R1Tensor> >( keys::TotalDisplacement )->
      setPlotLevel(PlotLevel::LEVEL_0)->
      setRegisteringObjects(this->getName())->
      setDescription( "An array that holds the total displacements on the nodes.");

    nodes->RegisterViewWrapper<array1d<R1Tensor> >( keys::IncrementalDisplacement )->
      setPlotLevel(PlotLevel::LEVEL_3)->
      setRegisteringObjects(this->getName())->
      setDescription( "An array that holds the incremental displacements for the current time step on the nodes.");

    nodes->RegisterViewWrapper<array1d<R1Tensor> >( keys::Velocity )->
      setPlotLevel(PlotLevel::LEVEL_0)->
      setRegisteringObjects(this->getName())->
      setDescription( "An array that holds the current velocity on the nodes.");

    nodes->RegisterViewWrapper<array1d<R1Tensor> >( keys::Acceleration )->
      setPlotLevel(PlotLevel::LEVEL_1)->
      setRegisteringObjects(this->getName())->
      setDescription( "An array that holds the current acceleration on the nodes. This array also is used "
                      "to hold the summation of nodal forces resulting from the governing equations.");

    nodes->RegisterViewWrapper<array1d<R1Tensor> >( viewKeyStruct::forceExternal )->
      setPlotLevel(PlotLevel::LEVEL_0)->
      setRegisteringObjects(this->getName())->
      setDescription( "An array that holds the external forces on the nodes. This includes any boundary"
                      " conditions as well as coupling forces such as hydraulic forces.");

    nodes->RegisterViewWrapper<array1d<real64> >( keys::Mass )->setPlotLevel(PlotLevel::LEVEL_0)->
        setPlotLevel(PlotLevel::LEVEL_0)->
        setRegisteringObjects(this->getName())->
        setDescription( "An array that holds the mass on the nodes.");

    nodes->RegisterViewWrapper<array1d<R1Tensor> >( viewKeyStruct::vTildeString )->
      setPlotLevel(PlotLevel::NOPLOT)->
      setRegisteringObjects(this->getName())->
      setDescription( "An array that holds the velocity predictors on the nodes.");

    nodes->RegisterViewWrapper<array1d<R1Tensor> >( viewKeyStruct::uhatTildeString )->
      setPlotLevel(PlotLevel::NOPLOT)->
      setRegisteringObjects(this->getName())->
      setDescription( "An array that holds the incremental displacement predictors on the nodes.");

    nodes->RegisterViewWrapper<array1d<globalIndex> >( viewKeyStruct::globalDofNumberString )->setPlotLevel(PlotLevel::LEVEL_1);
<<<<<<< HEAD


=======
>>>>>>> 008244bf
  }
}


void SolidMechanicsLagrangianFEM::InitializePreSubGroups(ManagedGroup * const rootGroup)
{
  SolverBase::InitializePreSubGroups(rootGroup);

  DomainPartition * domain = rootGroup->GetGroup<DomainPartition>(keys::domain);
  ConstitutiveManager const * const cm = domain->getConstitutiveManager();

  ConstitutiveBase const * const solid  = cm->GetConstitutiveRelation<ConstitutiveBase>( m_solidMaterialName );
  GEOS_ERROR_IF( solid == nullptr, "constitutive model " + m_solidMaterialName + " not found" );
  m_solidMaterialFullIndex = solid->getIndexInParent();

}

void SolidMechanicsLagrangianFEM::updateIntrinsicNodalData( DomainPartition * const domain )
{
  GEOSX_MARK_FUNCTION;

  MeshLevel * const mesh = domain->getMeshBodies()->GetGroup<MeshBody>(0)->getMeshLevel(0);
  NodeManager * const nodes = mesh->getNodeManager();
  //FaceManager * const faceManager = mesh->getFaceManager();

  ElementRegionManager const * const elementRegionManager = mesh->getElemManager();
  ConstitutiveManager const * const constitutiveManager = domain->GetGroup<ConstitutiveManager >(keys::ConstitutiveManager);

  arrayView1d<real64> & mass = nodes->getReference<array1d<real64>>(keys::Mass);
  mass = 0.0;

  NumericalMethodsManager const *
  numericalMethodManager = domain->getParent()->GetGroup<NumericalMethodsManager>(keys::numericalMethodsManager);

  FiniteElementDiscretizationManager const *
  feDiscretizationManager = numericalMethodManager->GetGroup<FiniteElementDiscretizationManager>(keys::finiteElementDiscretizations);

  FiniteElementDiscretization const *
  feDiscretization = feDiscretizationManager->GetGroup<FiniteElementDiscretization>(m_discretizationName);

  ElementRegionManager::MaterialViewAccessor< arrayView2d<real64> > rho =
    elementRegionManager->ConstructFullMaterialViewAccessor< array2d<real64>, arrayView2d<real64> >("density", constitutiveManager);

  for( localIndex er=0 ; er<elementRegionManager->numRegions() ; ++er )
  {
    ElementRegion const * const elemRegion = elementRegionManager->GetRegion(er);

    elemRegion->forElementSubRegionsIndex<CellElementSubRegion>([&]( localIndex const esr, CellElementSubRegion const * const elementSubRegion )
    {
      arrayView2d<real64> const & detJ = elementSubRegion->getReference< array2d<real64> >(keys::detJ);
      arrayView2d<localIndex> const & elemsToNodes = elementSubRegion->nodeList();

      std::unique_ptr<FiniteElementBase>
      fe = feDiscretization->getFiniteElement( elementSubRegion->GetElementTypeString() );

      for( localIndex k=0 ; k < elemsToNodes.size(0) ; ++k )
      {

        // TODO this integration needs to be be carried out properly.
        real64 elemMass = 0;
        for( localIndex q=0 ; q<fe->n_quadrature_points() ; ++q )
        {
          elemMass += rho[er][esr][m_solidMaterialFullIndex][k][q] * detJ[k][q];
        }
        for( localIndex a=0 ; a< elemsToNodes.size(1) ; ++a )
        {
          mass[elemsToNodes[k][a]] += elemMass/elemsToNodes.size(1);
        }

        for( localIndex a=0 ; a<elementSubRegion->numNodesPerElement() ; ++a )
        {
          if( nodes->GhostRank()[elemsToNodes[k][a]] >= -1 )
          {
            m_sendOrReceiveNodes.insert( elemsToNodes[k][a] );
          }
          else
          {
            m_nonSendOrReceiveNodes.insert( elemsToNodes[k][a] );
          }
        }
      }
    });
  }
}

void SolidMechanicsLagrangianFEM::InitializePostInitialConditions_PreSubGroups( ManagedGroup * const problemManager )
{
  DomainPartition * domain = problemManager->GetGroup<DomainPartition>(keys::domain);
  MeshLevel * const mesh = domain->getMeshBodies()->GetGroup<MeshBody>(0)->getMeshLevel(0);

  NodeManager * const nodes = mesh->getNodeManager();
  //FaceManager * const faceManager = mesh->getFaceManager();


  ElementRegionManager * elementRegionManager = mesh->getElemManager();
  ConstitutiveManager * constitutiveManager = domain->GetGroup<ConstitutiveManager >(keys::ConstitutiveManager);

  arrayView1d<real64> & mass = nodes->getReference<array1d<real64>>(keys::Mass);

  ElementRegionManager::MaterialViewAccessor< arrayView2d<real64> > rho =
    elementRegionManager->ConstructFullMaterialViewAccessor< array2d<real64>, arrayView2d<real64> >("density", constitutiveManager);


  NumericalMethodsManager const *
  numericalMethodManager = domain->getParent()->GetGroup<NumericalMethodsManager>(keys::numericalMethodsManager);

  FiniteElementDiscretizationManager const *
  feDiscretizationManager = numericalMethodManager->GetGroup<FiniteElementDiscretizationManager>(keys::finiteElementDiscretizations);

  FiniteElementDiscretization const *
  feDiscretization = feDiscretizationManager->GetGroup<FiniteElementDiscretization>(m_discretizationName);

  m_elemsAttachedToSendOrReceiveNodes.resize( elementRegionManager->numRegions() );
  m_elemsNotAttachedToSendOrReceiveNodes.resize( elementRegionManager->numRegions() );

  for( localIndex er=0 ; er<elementRegionManager->numRegions() ; ++er )
  {
    ElementRegion const * const elemRegion = elementRegionManager->GetRegion(er);
    m_elemsAttachedToSendOrReceiveNodes[er].resize( elemRegion->numSubRegions() );
    m_elemsNotAttachedToSendOrReceiveNodes[er].resize( elemRegion->numSubRegions() );

    elemRegion->forElementSubRegionsIndex<CellElementSubRegion>([&]( localIndex const esr, CellElementSubRegion const * const elementSubRegion )
    {
      m_elemsAttachedToSendOrReceiveNodes[er][esr].setUserCallBack(
        "SolidMechanicsLagrangianFEM::m_elemsAttachedToSendOrReceiveNodes["
        + std::to_string(er) + "][" + std::to_string(esr) + "]" );

      m_elemsNotAttachedToSendOrReceiveNodes[er][esr].setUserCallBack(
        "SolidMechanicsLagrangianFEM::m_elemsNotAttachedToSendOrReceiveNodes["
        + std::to_string(er) + "][" + std::to_string(esr) + "]" );

      arrayView2d<real64> const & detJ = elementSubRegion->getReference< array2d<real64> >(keys::detJ);
      arrayView2d<localIndex> const & elemsToNodes = elementSubRegion->nodeList();

      std::unique_ptr<FiniteElementBase>
      fe = feDiscretization->getFiniteElement( elementSubRegion->GetElementTypeString() );

      for( localIndex k=0 ; k < elemsToNodes.size(0) ; ++k )
      {

        // TODO this integration needs to be be carried out properly.
        real64 elemMass = 0;
        for( localIndex q=0 ; q<fe->n_quadrature_points() ; ++q )
        {
          elemMass += rho[er][esr][m_solidMaterialFullIndex][k][q] * detJ[k][q];
        }
        for( localIndex a=0 ; a< elemsToNodes.size(1) ; ++a )
        {
          mass[elemsToNodes[k][a]] += elemMass/elemsToNodes.size(1);
        }

        bool isAttachedToGhostNode = false;
        for( localIndex a=0 ; a<elementSubRegion->numNodesPerElement() ; ++a )
        {
          if( nodes->GhostRank()[elemsToNodes[k][a]] >= -1 )
          {
            isAttachedToGhostNode = true;
            m_sendOrReceiveNodes.insert( elemsToNodes[k][a] );
          }
          else
          {
            m_nonSendOrReceiveNodes.insert( elemsToNodes[k][a] );
          }
        }

        if( isAttachedToGhostNode )
        {
          m_elemsAttachedToSendOrReceiveNodes[er][esr].insert(k);
        }
        else
        {
          m_elemsNotAttachedToSendOrReceiveNodes[er][esr].insert(k);
        }
      }
    });
  }
}

real64 SolidMechanicsLagrangianFEM::SolverStep( real64 const& time_n,
                                                real64 const& dt,
                                                const int cycleNumber,
                                                DomainPartition * domain )
{
  real64 dtReturn = dt;

  SolverBase * const surfaceGenerator =  this->getParent()->GetGroup<SolverBase>("SurfaceGen");

  if( m_timeIntegrationOption == timeIntegrationOption::ExplicitDynamic )
  {
    dtReturn = ExplicitStep( time_n, dt, cycleNumber, ManagedGroup::group_cast<DomainPartition*>(domain) );
  }
  else if( m_timeIntegrationOption == timeIntegrationOption::ImplicitDynamic ||
           m_timeIntegrationOption == timeIntegrationOption::QuasiStatic )
  {
    int const maxNumResolves = m_maxNumResolves;
    int locallyFractured = 0;
    int globallyFractured = 0;
    for( int solveIter=0 ; solveIter<maxNumResolves ; ++solveIter )
    {
      ImplicitStepSetup( time_n, dt, domain, m_dofManager, m_matrix, m_rhs, m_solution );

      dtReturn = NonlinearImplicitStep( time_n, dt, cycleNumber, domain->group_cast<DomainPartition *>(), m_dofManager,
                                        m_matrix, m_rhs, m_solution );
      if( surfaceGenerator!=nullptr )
      {
        if( !( surfaceGenerator->SolverStep( time_n, dt, cycleNumber, domain ) > 0 ) )
        {
          locallyFractured = 1;
        }
        MPI_Allreduce( &locallyFractured,
                       &globallyFractured,
                       1,
                       MPI_INT,
                       MPI_MAX,
                       MPI_COMM_GEOSX);
      }
      if( globallyFractured == 0 )
      {
        break;
      }
    }
    ImplicitStepComplete( time_n, dt,  domain );
  }

  return dtReturn;
}

real64 SolidMechanicsLagrangianFEM::ExplicitStep( real64 const& time_n,
                                                  real64 const& dt,
                                                  const int cycleNumber,
                                                  DomainPartition * const domain )
{
  GEOSX_MARK_FUNCTION;

  // updateIntrinsicNodalData(domain);

  MeshLevel * const mesh = domain->getMeshBodies()->GetGroup<MeshBody>(0)->getMeshLevel(0);
  NodeManager * const nodes = mesh->getNodeManager();
  ElementRegionManager * const elemManager = mesh->getElemManager();
  NumericalMethodsManager const * const numericalMethodManager = domain->getParent()->GetGroup<NumericalMethodsManager>(keys::numericalMethodsManager);
  FiniteElementDiscretizationManager const * const feDiscretizationManager = numericalMethodManager->GetGroup<FiniteElementDiscretizationManager>(keys::finiteElementDiscretizations);
  ConstitutiveManager * const constitutiveManager = domain->GetGroup<ConstitutiveManager >(keys::ConstitutiveManager);

  FieldSpecificationManager * const fsManager = FieldSpecificationManager::get();
  localIndex const numNodes = nodes->size();

  arrayView1d<R1Tensor const> const & X = nodes->getReference<array1d<R1Tensor>>(nodes->viewKeys.referencePosition);
  arrayView1d<real64 const> const & mass = nodes->getReference<array1d<real64>>(keys::Mass);
  array1d<R1Tensor> & velocityArray = nodes->getReference<array1d<R1Tensor>>(keys::Velocity);
  arrayView1d<R1Tensor> const & vel = velocityArray;

  arrayView1d<R1Tensor> const & u = nodes->getReference<array1d<R1Tensor>>(keys::TotalDisplacement);
  arrayView1d<R1Tensor> const & uhat = nodes->getReference<array1d<R1Tensor>>(keys::IncrementalDisplacement);
  arrayView1d<R1Tensor> const & acc = nodes->getReference<array1d<R1Tensor>>(keys::Acceleration);

  array1d<NeighborCommunicator> & neighbors = domain->getReference< array1d<NeighborCommunicator> >( domain->viewKeys.neighbors );
  std::map<string, string_array > fieldNames;
  fieldNames["node"].push_back("Velocity");

  CommunicationTools::SynchronizePackSendRecvSizes( fieldNames, mesh, neighbors, m_iComm );

  fsManager->ApplyFieldValue< parallelDevicePolicy< 1024 > >( time_n, domain, "nodeManager", keys::Acceleration );

  //3: v^{n+1/2} = v^{n} + a^{n} dt/2
  SolidMechanicsLagrangianFEMKernels::velocityUpdate( acc, vel, dt/2 );

  fsManager->ApplyFieldValue< parallelDevicePolicy< 1024 > >( time_n, domain, "nodeManager", keys::Velocity );

  //4. x^{n+1} = x^{n} + v^{n+{1}/{2}} dt (x is displacement)
  SolidMechanicsLagrangianFEMKernels::displacementUpdate( vel, uhat, u, dt );

  fsManager->ApplyFieldValue( time_n + dt, domain, "nodeManager", keys::TotalDisplacement,
    [&]( FieldSpecificationBase const * const bc, SortedArrayView<localIndex const> const & targetSet )->void
    {
      integer const component = bc->GetComponent();
      forall_in_range< parallelDevicePolicy< 1024 > >(0, targetSet.size(),
        GEOSX_DEVICE_LAMBDA( localIndex const i )
        {
          localIndex const a = targetSet[ i ];
          vel[a][component] = u[a][component];
        }
      );
    },
    [&]( FieldSpecificationBase const * const bc, SortedArrayView<localIndex const> const & targetSet )->void
    {
      integer const component = bc->GetComponent();
      forall_in_range< parallelDevicePolicy< 1024 > >(0, targetSet.size(),
        GEOSX_DEVICE_LAMBDA( localIndex const i )
        {
          localIndex const a = targetSet[ i ];
          uhat[a][component] = u[a][component] - vel[a][component];
          vel[a][component]  = uhat[a][component] / dt;
        }
      );
    }
  );

  ElementRegionManager::MaterialViewAccessor< arrayView2d<real64> > meanStress =
    elemManager->ConstructFullMaterialViewAccessor< array2d<real64>, arrayView2d<real64> >("MeanStress", constitutiveManager);

  ElementRegionManager::MaterialViewAccessor< arrayView2d<R2SymTensor> > const devStress =
    elemManager->ConstructFullMaterialViewAccessor< array2d<R2SymTensor>, arrayView2d<R2SymTensor> >("DeviatorStress", constitutiveManager);

  ElementRegionManager::ConstitutiveRelationAccessor<ConstitutiveBase> constitutiveRelations =
    elemManager->ConstructFullConstitutiveAccessor<ConstitutiveBase>(constitutiveManager);

  //Step 5. Calculate deformation input to constitutive model and update state to
  // Q^{n+1}
  for( localIndex er=0 ; er<elemManager->numRegions() ; ++er )
  {
    ElementRegion * const elementRegion = elemManager->GetRegion(er);
    FiniteElementDiscretization const * feDiscretization = feDiscretizationManager->GetGroup<FiniteElementDiscretization>(m_discretizationName);

    elementRegion->forElementSubRegionsIndex<CellElementSubRegion>([&]( localIndex const esr, CellElementSubRegion const * const elementSubRegion )
    {
      arrayView3d< R1Tensor > const & dNdX = elementSubRegion->getReference< array3d< R1Tensor > >(keys::dNdX);

      arrayView2d<real64> const & detJ = elementSubRegion->getReference< array2d<real64> >(keys::detJ);

      arrayView2d<localIndex> const & elemsToNodes = elementSubRegion->nodeList();

      localIndex const numNodesPerElement = elemsToNodes.size(1);

      localIndex const numQuadraturePoints = feDiscretization->m_finiteElement->n_quadrature_points();

      ExplicitElementKernelLaunch( numNodesPerElement,
                                   numQuadraturePoints,
                                   constitutiveRelations[er][esr][m_solidMaterialFullIndex],
                                   this->m_elemsAttachedToSendOrReceiveNodes[er][esr],
                                   elemsToNodes,
                                   dNdX,
                                   detJ,
                                   u,
                                   vel,
                                   acc,
                                   meanStress[er][esr][m_solidMaterialFullIndex],
                                   devStress[er][esr][m_solidMaterialFullIndex],
                                   dt );

    }); //Element Region

  } //Element Manager

  // apply this over a set
  SolidMechanicsLagrangianFEMKernels::velocityUpdate( acc, mass, vel, dt / 2, m_sendOrReceiveNodes );

  fsManager->ApplyFieldValue< parallelDevicePolicy< 1024 > >( time_n, domain, "nodeManager", keys::Velocity );

  // HACK: Move velocity back to the CPU to be packed. It is not modified so we don't touch it.
  if (neighbors.size() > 0) velocityArray.move(chai::CPU, false);
  CommunicationTools::SynchronizePackSendRecv( fieldNames, mesh, neighbors, m_iComm );

  for( localIndex er=0 ; er<elemManager->numRegions() ; ++er )
  {
    ElementRegion * const elementRegion = elemManager->GetRegion(er);

    FiniteElementDiscretization const * feDiscretization = feDiscretizationManager->GetGroup<FiniteElementDiscretization>(m_discretizationName);

    elementRegion->forElementSubRegionsIndex<CellElementSubRegion>([&]( localIndex const esr, CellElementSubRegion const * const elementSubRegion )
    {
      arrayView3d< R1Tensor > const & dNdX = elementSubRegion->getReference< array3d< R1Tensor > >(keys::dNdX);

      arrayView2d<real64> const & detJ = elementSubRegion->getReference< array2d<real64> >(keys::detJ);

      arrayView2d<localIndex> const & elemsToNodes = elementSubRegion->nodeList();

      localIndex const numNodesPerElement = elemsToNodes.size(1);

      localIndex const numQuadraturePoints = feDiscretization->m_finiteElement->n_quadrature_points();

      ExplicitElementKernelLaunch( numNodesPerElement,
                                   numQuadraturePoints,
                                   constitutiveRelations[er][esr][m_solidMaterialFullIndex],
                                   this->m_elemsNotAttachedToSendOrReceiveNodes[er][esr],
                                   elemsToNodes,
                                   dNdX,
                                   detJ,
                                   u,
                                   vel,
                                   acc,
                                   meanStress[er][esr][m_solidMaterialFullIndex],
                                   devStress[er][esr][m_solidMaterialFullIndex],
                                   dt );
    }); //Element Region

  } //Element Manager

  // apply this over a set
  SolidMechanicsLagrangianFEMKernels::velocityUpdate( acc, mass, vel, dt / 2, m_nonSendOrReceiveNodes );

  fsManager->ApplyFieldValue< parallelDevicePolicy< 1024 > >( time_n, domain, "nodeManager", keys::Velocity );

  // HACK: Move velocity back to the CPU to be unpacked. It is modified so we touch it.
  if (neighbors.size() > 0) velocityArray.move(chai::CPU, true);
  CommunicationTools::SynchronizeUnpack( mesh, neighbors, m_iComm );

  return dt;
}



void SolidMechanicsLagrangianFEM::ApplyDisplacementBC_implicit( real64 const time,
                                                                DofManager const & dofManager,
                                                                DomainPartition & domain,
                                                                ParallelMatrix & matrix,
                                                                ParallelVector & rhs )
{
  FieldSpecificationManager const * const fsManager = FieldSpecificationManager::get();

  fsManager->Apply( time,
                     &domain,
                     "nodeManager",
                     keys::TotalDisplacement,
                     [&]( FieldSpecificationBase const * const bc,
                          string const &,
                          set<localIndex> const & targetSet,
                          ManagedGroup * const targetGroup,
                          string const fieldName )
  {
    bc->ApplyBoundaryConditionToSystem<FieldSpecificationEqual, LAInterface>( targetSet,
                                                                              false,
                                                                              time,
                                                                              targetGroup,
                                                                              fieldName,
                                                                              viewKeyStruct::globalDofNumberString,
                                                                              3,
                                                                              matrix,
                                                                              rhs );
  } );
}


void SolidMechanicsLagrangianFEM::ApplyTractionBC( real64 const time,
                                                   DofManager const & dofManager,
                                                   DomainPartition * const domain,
                                                   ParallelVector & rhs )
{
  FieldSpecificationManager * const fsManager = FieldSpecificationManager::get();
  NewFunctionManager * const functionManager = NewFunctionManager::Instance();

  FaceManager * const faceManager = domain->getMeshBody(0)->getMeshLevel(0)->getFaceManager();
  NodeManager * const nodeManager = domain->getMeshBody(0)->getMeshLevel(0)->getNodeManager();

  real64_array const & faceArea  = faceManager->getReference<real64_array>("faceArea");
  array1d<localIndex_array> const & facesToNodes = faceManager->nodeList();

  arrayView1d<globalIndex> const & blockLocalDofNumber =
    nodeManager->getReference<globalIndex_array>(solidMechanicsViewKeys.globalDofNumber);

  fsManager->Apply( time,
                    domain,
                    "faceManager",
                    string("Traction"),
                    [&]( FieldSpecificationBase const * const bc,
                    string const &,
                    set<localIndex> const & targetSet,
                    ManagedGroup * const targetGroup,
                    string const fieldName ) -> void
  {
    string const & functionName = bc->getReference<string>( FieldSpecificationBase::viewKeyStruct::functionNameString);

    globalIndex_array nodeDOF;
    real64_array nodeRHS;
    integer const component = bc->GetComponent();

    if( functionName.empty() )
    {
      for( auto kf : targetSet )
      {
        localIndex const numNodes = facesToNodes[kf].size();
        nodeDOF.resize( numNodes );
        nodeRHS.resize( numNodes );
        for( localIndex a=0 ; a<numNodes ; ++a )
        {
          nodeDOF[a] = 3*blockLocalDofNumber[facesToNodes[kf][a]]+component;
          nodeRHS[a] = bc->GetScale() * faceArea[kf] / numNodes;
        }
        rhs.add( nodeDOF, nodeRHS );
      }
    }
    else
    {
      FunctionBase const * const function  = functionManager->GetGroup<FunctionBase>(functionName);
      assert( function!=nullptr);

        if( function->isFunctionOfTime()==2 )
        {
          real64 value = bc->GetScale() * function->Evaluate( &time );
          for( auto kf : targetSet )
          {
            localIndex const numNodes = facesToNodes[kf].size();
            nodeDOF.resize( numNodes );
            nodeRHS.resize( numNodes );
            for( localIndex a=0 ; a<numNodes ; ++a )
            {
              nodeDOF[a] = 3*blockLocalDofNumber[facesToNodes[kf][a]]+component;
              nodeRHS[a] = value * faceArea[kf] / numNodes;
            }
            rhs.add( nodeDOF, nodeRHS );
          }
        }
        else
        {
          real64_array result;
          result.resize( targetSet.size() );
          function->Evaluate( faceManager, time, targetSet, result );

          for( auto kf : targetSet )
          {
            localIndex const numNodes = facesToNodes[kf].size();
            nodeDOF.resize( numNodes );
            nodeRHS.resize( numNodes );
            for( localIndex a=0 ; a<numNodes ; ++a )
            {
              nodeDOF[a] = 3*blockLocalDofNumber[facesToNodes[kf][a]]+component;
              nodeRHS[a] = result[kf] * faceArea[kf] / numNodes;
            }
            rhs.add( nodeDOF, nodeRHS );
          }
      }
    }
  });
}

void SolidMechanicsLagrangianFEM::ApplyChomboPressure( DofManager const & dofManager,
                                                       DomainPartition * const domain,
                                                       ParallelVector & rhs )
{
  FaceManager * const faceManager = domain->getMeshBody(0)->getMeshLevel(0)->getFaceManager();
  NodeManager * const nodeManager = domain->getMeshBody(0)->getMeshLevel(0)->getNodeManager();

  arrayView1d<real64 const> const & faceArea  = faceManager->faceArea();
  arrayView1d<R1Tensor const> const & faceNormal  = faceManager->faceNormal();
  array1d<localIndex_array> const & facesToNodes = faceManager->nodeList();

  arrayView1d<globalIndex> const &
  blockLocalDofNumber =  nodeManager->getReference<globalIndex_array>(solidMechanicsViewKeys.globalDofNumber);

  arrayView1d<real64 const> const & facePressure = faceManager->getReference< array1d<real64> >("ChomboPressure");

  for( localIndex kf=0 ; kf<faceManager->size() ; ++kf )
  {
    globalIndex nodeDOF[20];
    real64 nodeRHS[20];

    int const numNodes = integer_conversion<int>(facesToNodes[kf].size());
    for( int a=0 ; a<numNodes ; ++a )
    {
      for( int component=0 ; component<3 ; ++component )
      {
        nodeDOF[3*a+component] = 3*blockLocalDofNumber[facesToNodes[kf][a]]+component;
        nodeRHS[3*a+component] = - facePressure[kf] * faceNormal[kf][component] * faceArea[kf] / numNodes;
      }
    }
    rhs.add( nodeDOF, nodeRHS, numNodes*3 );
  }

}



void
SolidMechanicsLagrangianFEM::
ImplicitStepSetup( real64 const & time_n,
                   real64 const & dt,
                   DomainPartition * const domain,
                   DofManager & dofManager,
                   ParallelMatrix & matrix,
                   ParallelVector & rhs,
                   ParallelVector & solution )
{
  MeshLevel * const mesh = domain->getMeshBodies()->GetGroup<MeshBody>(0)->getMeshLevel(0);
  ManagedGroup * const nodeManager = mesh->getNodeManager();

  if( this->m_timeIntegrationOption == timeIntegrationOption::ImplicitDynamic )
  {
    arrayView1d<R1Tensor> const& v_n = nodeManager->getReference<array1d<R1Tensor>>(keys::Velocity);
    arrayView1d<R1Tensor> const& a_n = nodeManager->getReference<array1d<R1Tensor>>(keys::Acceleration);
    arrayView1d<R1Tensor>& vtilde   = nodeManager->getReference<array1d<R1Tensor>>(solidMechanicsViewKeys.vTilde);
    arrayView1d<R1Tensor>& uhatTilde   = nodeManager->getReference<array1d<R1Tensor>>(solidMechanicsViewKeys.uhatTilde);

    arrayView1d<R1Tensor>& uhat  = nodeManager->getReference<array1d<R1Tensor>>(keys::IncrementalDisplacement);
    arrayView1d<R1Tensor>& disp = nodeManager->getReference<array1d<R1Tensor>>(keys::TotalDisplacement);

    localIndex const numNodes = nodeManager->size();
    real64 const newmarkGamma = this->getReference<real64>(solidMechanicsViewKeys.newmarkGamma);
    real64 const newmarkBeta = this->getReference<real64>(solidMechanicsViewKeys.newmarkBeta);

    for( localIndex a = 0 ; a < numNodes ; ++a )
    {
      for( int i=0 ; i<3 ; ++i )
      {
        vtilde[a][i] = v_n[a][i] + (1.0-newmarkGamma) * a_n[a][i] * dt;
        uhatTilde[a][i] = ( v_n[a][i] + 0.5 * ( 1.0 - 2.0*newmarkBeta ) * a_n[a][i] * dt ) *dt;
        uhat[a][i] = uhatTilde[a][i];
        disp[a][i] += uhatTilde[a][i];
      }
    }
  }
  else if( this->m_timeIntegrationOption == timeIntegrationOption::QuasiStatic  )
  {

    arrayView1d<R1Tensor>& uhat = nodeManager->getReference<array1d<R1Tensor>>(keys::IncrementalDisplacement);
    integer const useVelocityEstimateForQS = this->getReference<integer>(solidMechanicsViewKeys.useVelocityEstimateForQS);
    localIndex const numNodes = nodeManager->size();

    if( useVelocityEstimateForQS==1 )
    {
      arrayView1d<R1Tensor> const& v_n = nodeManager->getReference<array1d<R1Tensor>>(keys::Velocity);
      arrayView1d<R1Tensor>& disp = nodeManager->getReference<array1d<R1Tensor>>(keys::TotalDisplacement);

      for( localIndex a = 0 ; a < numNodes ; ++a )
      {
        for( int i=0 ; i<3 ; ++i )
        {
          uhat[a][i] = v_n[a][i] * dt;
          disp[a][i] += uhat[a][i];
        }
      }
    }
    else
    {
      for( localIndex a = 0 ; a < numNodes ; ++a )
      {
        uhat[a] = 0.0;
      }
    }
  }

  SetupSystem( domain, dofManager, matrix, rhs, solution );
}

void SolidMechanicsLagrangianFEM::ImplicitStepComplete( real64 const & time_n,
                                                             real64 const & dt,
                                                             DomainPartition * const domain)
{
  MeshLevel * const mesh = domain->getMeshBodies()->GetGroup<MeshBody>(0)->getMeshLevel(0);
  ManagedGroup * const nodeManager = mesh->getNodeManager();
  localIndex const numNodes = nodeManager->size();

  r1_array& v_n = nodeManager->getReference<r1_array>(keys::Velocity);
  r1_array& uhat  = nodeManager->getReference<r1_array>(keys::IncrementalDisplacement);

  if( this->m_timeIntegrationOption == timeIntegrationOption::ImplicitDynamic )
  {
    r1_array& a_n = nodeManager->getReference<r1_array>(keys::Acceleration);
    r1_array& vtilde    = nodeManager->getReference<r1_array>(solidMechanicsViewKeys.vTilde);
    r1_array& uhatTilde = nodeManager->getReference<r1_array>(solidMechanicsViewKeys.uhatTilde);
    real64 const newmarkGamma = this->getReference<real64>(solidMechanicsViewKeys.newmarkGamma);
    real64 const newmarkBeta = this->getReference<real64>(solidMechanicsViewKeys.newmarkBeta);

    for( auto a = 0 ; a < numNodes ; ++a )
    {
      for( int i=0 ; i<3 ; ++i )
      {
        //        real64 a_np1 = 4.0 / (dt*dt) * ( uhat[a][i] - uhatTilde[a][i]
        // );
        a_n[a][i] = 1.0 / ( newmarkBeta * dt*dt) * ( uhat[a][i] - uhatTilde[a][i] );
        v_n[a][i] = vtilde[a][i] + newmarkGamma * a_n[a][i] * dt;
      }
    }
  }
  else if( this->m_timeIntegrationOption == timeIntegrationOption::QuasiStatic && dt > 0.0)
  {
    for( auto a = 0 ; a < numNodes ; ++a )
    {
      for( int i=0 ; i<3 ; ++i )
      {
        v_n[a][i] = uhat[a][i] / dt;
      }
    }
  }
}

void SolidMechanicsLagrangianFEM::SetNumRowsAndTrilinosIndices( ManagedGroup * const nodeManager,
<<<<<<< HEAD
                                                                 localIndex & numLocalRows,
                                                                 globalIndex & numGlobalRows,
                                                                 localIndex offset ) const
=======
                                                                localIndex & numLocalRows,
                                                                globalIndex & numGlobalRows,
                                                                localIndex_array& localIndices,
                                                                localIndex offset )
>>>>>>> 008244bf
{
  int n_mpi_processes;
  MPI_Comm_size( MPI_COMM_GEOSX, &n_mpi_processes );

  int this_mpi_process = 0;
  MPI_Comm_rank( MPI_COMM_GEOSX, &this_mpi_process );

  array1d<int> gather(n_mpi_processes);

  int intNumLocalRows = static_cast<int>(numLocalRows);
  CommunicationTools::allGather( intNumLocalRows, gather );
  numLocalRows = intNumLocalRows;

  localIndex first_local_row = 0;
  numGlobalRows = 0;

  for( integer p=0 ; p<n_mpi_processes ; ++p)
  {
    numGlobalRows += gather[p];
    if(p<this_mpi_process)
      first_local_row += gather[p];
  }

  // create trilinos dof indexing

  globalIndex_array& trilinos_index = nodeManager->getReference<globalIndex_array>(solidMechanicsViewKeys.globalDofNumber);
  integer_array& is_ghost       = nodeManager->getReference<integer_array>( ObjectManagerBase::viewKeyStruct::ghostRankString);

  trilinos_index = -1;

  integer local_count = 0;
  for(integer r=0 ; r<trilinos_index.size() ; ++r )
  {
    if(is_ghost[r] < 0)
    {
      trilinos_index[r] = first_local_row+local_count+offset;
      local_count++;
    }
    else
    {
      trilinos_index[r] = -INT_MAX;
    }
  }

  assert(local_count == numLocalRows );

//  partition.SynchronizeFields(m_syncedFields, CommRegistry::lagrangeSolver02);

}


void SolidMechanicsLagrangianFEM ::SetupSystem( DomainPartition * const domain,
                                                DofManager & dofManager,
                                                ParallelMatrix & matrix,
                                                ParallelVector & rhs,
                                                ParallelVector & solution )
{
  MeshLevel * const mesh = domain->getMeshBodies()->GetGroup<MeshBody>(0)->getMeshLevel(0);
  NodeManager * const nodeManager = mesh->getNodeManager();

  localIndex dim = 3;
  localIndex n_ghost_rows  = nodeManager->GetNumberOfGhosts();
  localIndex n_local_rows  = nodeManager->size()-n_ghost_rows;
  globalIndex n_global_rows = 0;

  SetNumRowsAndTrilinosIndices( nodeManager, n_local_rows, n_global_rows, 0 );

  std::map<string, string_array > fieldNames;
  fieldNames["node"].push_back(viewKeyStruct::globalDofNumberString);

  CommunicationTools::SynchronizeFields( fieldNames, mesh,
                                         domain->getReference< array1d<NeighborCommunicator> >( domain->viewKeys.neighbors ) );

  matrix.createWithLocalSize( dim * n_local_rows, dim * n_local_rows, dim*dim*dim*dim, MPI_COMM_GEOSX );
  SetSparsityPattern( domain, &matrix );
  matrix.close();

  rhs.createWithLocalSize( dim * n_local_rows, MPI_COMM_GEOSX );
  solution.createWithLocalSize( dim * n_local_rows, MPI_COMM_GEOSX );
}

void SolidMechanicsLagrangianFEM::SetSparsityPattern( DomainPartition const * const domain,
<<<<<<< HEAD
                                                       Epetra_FECrsGraph * const sparsity ) const
=======
                                                      ParallelMatrix * const matrix )
>>>>>>> 008244bf
{
  int dim=3;
  MeshLevel const * const mesh = domain->getMeshBodies()->GetGroup<MeshBody>(0)->getMeshLevel(0);
  ManagedGroup const * const nodeManager = mesh->getNodeManager();

  arrayView1d<globalIndex> const & trilinos_index = nodeManager->getReference<array1d<globalIndex>>(solidMechanicsViewKeys.globalDofNumber);

  ElementRegionManager const * const elemManager = mesh->getElemManager();

  for( localIndex er=0 ; er<elemManager->numRegions() ; ++er )
  {
    ElementRegion const * const elementRegion = elemManager->GetRegion(er);

    elementRegion->forElementSubRegionsIndex<CellElementSubRegion>([&]( localIndex const esr, CellElementSubRegion const * const elementSubRegion )
    {
      localIndex const numElems = elementSubRegion->size();
      arrayView2d<localIndex> const & elemsToNodes = elementSubRegion->nodeList();
      localIndex const numNodesPerElement = elemsToNodes.size(1);

      globalIndex_array elementLocalDofIndex(dim * numNodesPerElement);
      array2d<real64> values( dim * numNodesPerElement, dim * numNodesPerElement );
      values = 1.0;

      for( localIndex k=0 ; k<numElems ; ++k )
      {
        for( localIndex a=0 ; a<numNodesPerElement ; ++a )
        {
          for( int d=0 ; d<dim ; ++d )
          {
            elementLocalDofIndex[a * dim + d] = dim * trilinos_index[elemsToNodes[k][a]] + d;
          }
<<<<<<< HEAD
        }
          sparsity->InsertGlobalIndices(static_cast<int>(elementLocalDofIndex.size()),
                                        elementLocalDofIndex.data(),
                                        static_cast<int>(elementLocalDofIndex.size()),
                                        elementLocalDofIndex.data());
      }
    });

    elementRegion->forElementSubRegionsIndex<FaceElementSubRegion>([&]( localIndex const esr,
                                                                        auto const * const elementSubRegion )
    {
      localIndex const numElems = elementSubRegion->size();
      array1d<array1d<localIndex > > const & elemsToNodes = elementSubRegion->nodeList();


      for( localIndex k=0 ; k<numElems ; ++k )
      {
        localIndex const numNodesPerElement = elemsToNodes[k].size();
        array1d<globalIndex> elementLocalDofIndex(dim * numNodesPerElement);

        for( localIndex a=0 ; a<numNodesPerElement ; ++a )
        {
          for( int d=0 ; d<dim ; ++d )
          {
            elementLocalDofIndex[a * dim + d] = dim * trilinos_index[elemsToNodes[k][a]] + d;
          }
        }
        sparsity->InsertGlobalIndices( static_cast<int>(elementLocalDofIndex.size()),
                                       elementLocalDofIndex.data(),
                                       static_cast<int>(elementLocalDofIndex.size()),
                                       elementLocalDofIndex.data());
=======

          matrix->insert( elementLocalDofIndex.data(),
                          elementLocalDofIndex.data(),
                          values.data(),
                          elementLocalDofIndex.size(),
                          elementLocalDofIndex.size() );
          }
>>>>>>> 008244bf
      }
    });
  }
}


void SolidMechanicsLagrangianFEM::AssembleSystem( real64 const time_n,
                                                  real64 const dt,
                                                  DomainPartition * const domain,
                                                  DofManager const & dofManager,
                                                  ParallelMatrix & matrix,
                                                  ParallelVector & rhs )
{
  MeshLevel * const mesh = domain->getMeshBodies()->GetGroup<MeshBody>(0)->getMeshLevel(0);
  ManagedGroup * const nodeManager = mesh->getNodeManager();
  ConstitutiveManager  * const constitutiveManager = domain->GetGroup<ConstitutiveManager >(keys::ConstitutiveManager);
  ElementRegionManager * const elemManager = mesh->getElemManager();
  NumericalMethodsManager const * numericalMethodManager = domain->getParent()->GetGroup<NumericalMethodsManager>(keys::numericalMethodsManager);
  FiniteElementDiscretizationManager const * feDiscretizationManager = numericalMethodManager->GetGroup<FiniteElementDiscretizationManager>(keys::finiteElementDiscretizations);

  ElementRegionManager::MaterialViewAccessor<real64> const biotCoefficient =
    elemManager->ConstructFullMaterialViewAccessor<real64>( "BiotCoefficient", constitutiveManager);

  ElementRegionManager::ElementViewAccessor<arrayView1d<real64>> const fluidPres =
    elemManager->ConstructViewAccessor<array1d<real64>, arrayView1d<real64>>("pressure");

  ElementRegionManager::ElementViewAccessor<arrayView1d<real64>> const dPres =
    elemManager->ConstructViewAccessor<array1d<real64>, arrayView1d<real64>>("deltaPressure");

<<<<<<< HEAD
  Epetra_FECrsMatrix * const matrix = blockSystem->GetMatrix( BlockIDs::displacementBlock,
                                                              BlockIDs::displacementBlock );
  Epetra_FEVector * const rhs = blockSystem->GetResidualVector( BlockIDs::displacementBlock );
=======
  matrix.zero();
  rhs.zero();
>>>>>>> 008244bf

  matrix.open();
  rhs.open();

  r1_array const& disp = nodeManager->getReference<r1_array>(keys::TotalDisplacement);
  r1_array const& uhat = nodeManager->getReference<r1_array>(keys::IncrementalDisplacement);
  //r1_array const& vel  = nodeManager->getReference<r1_array>(keys::Velocity);

  r1_array const uhattilde;
  r1_array const vtilde;

  globalIndex_array const &
  dofNumber = nodeManager->getReference<globalIndex_array>( solidMechanicsViewKeys.globalDofNumber );


  ElementRegionManager::ConstitutiveRelationAccessor<ConstitutiveBase>
  constitutiveRelations = elemManager->ConstructFullConstitutiveAccessor<ConstitutiveBase>(constitutiveManager);

  ElementRegionManager::MaterialViewAccessor< real64 > const
  density = elemManager->ConstructFullMaterialViewAccessor< real64 >( "density0",
                                                                  constitutiveManager );

  // begin region loop
  for( localIndex er=0 ; er<elemManager->numRegions() ; ++er )
  {
    ElementRegion * const elementRegion = elemManager->GetRegion(er);

    FiniteElementDiscretization const *
    feDiscretization = feDiscretizationManager->GetGroup<FiniteElementDiscretization>(m_discretizationName);

    elementRegion->forElementSubRegionsIndex<CellElementSubRegion>([&]( localIndex const esr,
                                                                        CellElementSubRegion const * const elementSubRegion )
    {
      array3d<R1Tensor> const &
      dNdX = elementSubRegion->getReference< array3d<R1Tensor> >(keys::dNdX);

      arrayView2d<real64> const & detJ = elementSubRegion->getReference< array2d<real64> >(keys::detJ);

      arrayView2d< localIndex > const & elemsToNodes = elementSubRegion->nodeList();
      localIndex const numNodesPerElement = elemsToNodes.size(1);

      std::unique_ptr<FiniteElementBase>
      fe = feDiscretization->getFiniteElement( elementSubRegion->GetElementTypeString() );

      // space for element matrix and rhs
      m_maxForce = ImplicitElementKernelLaunch( numNodesPerElement,
                                                fe->n_quadrature_points(),
                                                constitutiveRelations[er][esr][m_solidMaterialFullIndex],
                                                elementSubRegion->size(),
                                                dt,
                                                dNdX,
                                                detJ,
                                                fe.get(),
                                                elementSubRegion->m_ghostRank,
                                                elemsToNodes,
                                                dofNumber,
                                                disp,
                                                uhat,
                                                vtilde,
                                                uhattilde,
                                                density[er][esr],
                                                fluidPres[er][esr],
                                                dPres[er][esr],
                                                biotCoefficient[er][esr],
                                                m_timeIntegrationOption,
                                                this->m_stiffnessDamping,
                                                this->m_massDamping,
                                                this->m_newmarkBeta,
                                                this->m_newmarkGamma,
                                                &dofManager,
                                                &matrix,
                                                &rhs );

    });
  }


  // Global assemble
  matrix.close();
  rhs.close();

<<<<<<< HEAD
//  if( verboseLevel() >= 2 )
//  {
//    matrix->Print(std::cout);
//    rhs->Print(std::cout);
//  }
=======
  if( verboseLevel() >= 2 )
  {
    GEOS_LOG_RANK_0( "After SolidMechanicsLagrangianFEM::AssembleSystem" );
    GEOS_LOG_RANK_0( "\nMatrix:\n" << matrix );
    GEOS_LOG_RANK_0( "\nRhs:\n" << rhs );
  }
>>>>>>> 008244bf
}

void
SolidMechanicsLagrangianFEM::
ApplyBoundaryConditions( real64 const time_n,
                         real64 const dt,
                         DomainPartition * const domain,
                         DofManager const & dofManager,
                         ParallelMatrix & matrix,
                         ParallelVector & rhs )
{

  MeshLevel * const mesh = domain->getMeshBodies()->GetGroup<MeshBody>(0)->getMeshLevel(0);

  FaceManager * const faceManager = mesh->getFaceManager();
  NodeManager * const nodeManager = mesh->getNodeManager();
  ElementRegionManager * const elemManager = mesh->getElemManager();

  FieldSpecificationManager * fsManager = FieldSpecificationManager::get();
//  fsManager->ApplyBoundaryCondition( this, &SolidMechanics_LagrangianFEM::ForceBC,
//                                     nodeManager, keys::Force, time_n + dt, *blockSystem );

  matrix.open();
  rhs.open();

  fsManager->Apply( time_n+dt,
                    domain,
                    "nodeManager",
                    keys::Force,
                    [&]( FieldSpecificationBase const * const bc,
                    string const &,
                    set<localIndex> const & targetSet,
                    ManagedGroup * const targetGroup,
                    string const fieldName )->void
  {
    bc->ApplyBoundaryConditionToSystem<FieldSpecificationAdd, LAInterface>( targetSet,
                                                                            false,
                                                                            time_n + dt,
                                                                            targetGroup,
                                                                            keys::TotalDisplacement, // TODO fix use of dummy name for
                                                                            viewKeyStruct::globalDofNumberString,
                                                                            3,
                                                                            matrix,
                                                                            rhs );
  });

  ApplyTractionBC(
    time_n + dt,
    dofManager, domain,
    rhs );

  ApplyDisplacementBC_implicit( time_n + dt, dofManager, *domain, matrix, rhs );

  if( faceManager->hasView("ChomboPressure") )
  {
    fsManager->ApplyFieldValue( time_n, domain, "faceManager", "ChomboPressure" );
    ApplyChomboPressure( dofManager, domain, rhs );
  }

<<<<<<< HEAD
  Epetra_FECrsMatrix * const matrix = blockSystem->GetMatrix( BlockIDs::displacementBlock,
                                                                    BlockIDs::displacementBlock );
  Epetra_FEVector * const rhs = blockSystem->GetResidualVector( BlockIDs::displacementBlock );
=======
  {
  arrayView1d<real64 const>   const & faceArea   = faceManager->faceArea();
  arrayView1d<R1Tensor const> const & faceNormal = faceManager->faceNormal();
  array1d<localIndex_array> const & facesToNodes = faceManager->nodeList();

  arrayView1d<globalIndex> const &
    blockLocalDofNumber =  nodeManager->getReference<globalIndex_array>( viewKeyStruct::globalDofNumberString );

  // TODD hack, since reference is captured as const object
  ParallelVector * rhs_ptr = &rhs;

  elemManager->forElementSubRegions<FaceElementSubRegion>([&]( FaceElementSubRegion * const subRegion )->void
  {
    if( subRegion->hasView("pressure") )
    {
      arrayView1d<real64 const> const & fluidPressure = subRegion->getReference<array1d<real64> >("pressure");
      arrayView1d<real64 const> const & deltaFluidPressure = subRegion->getReference<array1d<real64> >("deltaPressure");

      FaceElementSubRegion::FaceMapType const & faceMap = subRegion->faceList();

      forall_in_range<serialPolicy>( 0,
                                   subRegion->size(),
                                   GEOSX_LAMBDA ( localIndex const kfe )
      {

        R1Tensor Nbar = faceNormal[faceMap[kfe][0]];
        Nbar -= faceNormal[faceMap[kfe][1]];
        Nbar.Normalize();
        std::cout<<"kfe, faceIndices = "<<kfe<<", ("<<faceMap[kfe][0]<<", "<<faceMap[kfe][1]<<")"<<std::endl;

        std::cout<<"Nbar = "<<Nbar<<std::endl;

        globalIndex nodeDOF[20];
        real64 nodeRHS[20];

        localIndex const numNodes = facesToNodes[faceMap[kfe][0]].size();
        real64 nodalForce = ( fluidPressure[kfe]+deltaFluidPressure[kfe] ) * faceArea[faceMap[kfe][0]] / numNodes;
        std::cout<<"nodalForce = "<<nodalForce<<std::endl;

        for( localIndex kf=0 ; kf<2 ; ++kf )
        {
          localIndex const faceIndex = faceMap[kfe][kf];
          std::cout<<"faceIndex = "<<faceIndex<<std::endl;

          for( localIndex a=0 ; a<numNodes ; ++a )
          {

            std::cout<<facesToNodes[faceIndex][a]<<", ";
            for( int component=0 ; component<3 ; ++component )
            {
              nodeDOF[3*a+component] = 3*blockLocalDofNumber[facesToNodes[faceIndex][a]]+component;
              nodeRHS[3*a+component] = - nodalForce * pow(-1,kf) * Nbar[component];
            }
          }
          std::cout<<std::endl;

          rhs_ptr->add( nodeDOF, nodeRHS, numNodes*3 );
        }
      });
    }
  });
  }

  matrix.close();
  rhs.close();
>>>>>>> 008244bf

  if( verboseLevel() >= 2 )
  {
    GEOS_LOG_RANK_0( "After SolidMechanicsLagrangianFEM::AssembleSystem" );
    GEOS_LOG_RANK_0( "\nMatrix:\n" << matrix );
    GEOS_LOG_RANK_0( "\nRhs:\n" << rhs );
  }


}

real64
SolidMechanicsLagrangianFEM::
CalculateResidualNorm( DomainPartition const * const domain,
                       DofManager const & dofManager,
                       ParallelVector const & rhs )
{
  real64 * localResidual = nullptr;
  rhs.extractLocalVector( &localResidual );

  real64 localResidualNorm[2] = { 0.0, this->m_maxForce };

  for( localIndex i=0 ; i<rhs.localSize() ; ++i )
  {
    localResidualNorm[0] += localResidual[i] * localResidual[i];
  }


  real64 globalResidualNorm[2] = {0,0};
//  MPI_Allreduce (&localResidual,&globalResidualNorm,1,MPI_DOUBLE,MPI_SUM ,MPI_COMM_GEOSX);


  int rank, size;
  MPI_Comm_rank(MPI_COMM_GEOSX, &rank);
  MPI_Comm_size(MPI_COMM_GEOSX, &size);
  array1d<real64> globalValues( size * 2 );
  globalValues = 0;
  MPI_Gather( localResidualNorm,
              2,
              MPI_DOUBLE,
              globalValues.data(),
              2,
              MPI_DOUBLE,
              0,
              MPI_COMM_GEOSX );

  if( rank==0 )
  {
    for( int r=0 ; r<size ; ++r )
    {
      globalResidualNorm[0] += globalValues[r*2];

      if( globalResidualNorm[1] < globalValues[r*2+1] )
      {
        globalResidualNorm[1] = globalValues[r*2+1];
      }
    }
  }

  MPI_Bcast( globalResidualNorm, 2, MPI_DOUBLE, 0, MPI_COMM_GEOSX );



  return sqrt(globalResidualNorm[0])/(globalResidualNorm[1]+1);

}



void
SolidMechanicsLagrangianFEM::ApplySystemSolution( DofManager const & dofManager,
                                                  ParallelVector const & solution,
                                                  real64 const scalingFactor,
                                                  DomainPartition * const domain )
{
  NodeManager * const nodeManager = domain->getMeshBody(0)->getMeshLevel(0)->getNodeManager();

  real64 * localSolution = nullptr;
  solution.extractLocalVector( &localSolution );

  globalIndex_array const & dofNumber = nodeManager->getReference< globalIndex_array >( solidMechanicsViewKeys.globalDofNumber );

  r1_array& X        = nodeManager->getReference<r1_array>(nodeManager->viewKeys.referencePosition);
  r1_array& disp     = nodeManager->getReference<r1_array>(keys::TotalDisplacement);
  r1_array& incdisp  = nodeManager->getReference<r1_array>(keys::IncrementalDisplacement);

  localIndex const numNodes = nodeManager->size();
  realT maxpos = 0.0;
  realT maxdisp = 0.0;

  integer const dim = 3;

  for(integer r=0 ; r<numNodes ; ++r)
  {
    {
      for( int d=0 ; d<dim ; ++d )
      {
        localIndex const lid = solution.getLocalRowID( dim*dofNumber[r] + d );

        if( lid >=0 )
        {
<<<<<<< HEAD
          incdisp[r][d] += scalingFactor*local_solution[lid];
          disp[r][d] += scalingFactor*local_solution[lid];
=======
          incdisp[r][d] -= scalingFactor * localSolution[lid];
          disp[r][d] -= scalingFactor * localSolution[lid];
>>>>>>> 008244bf
          maxpos = std::max( maxpos, fabs(X[r][d]+disp[r][d]) );
          maxdisp = std::max( maxdisp, fabs(disp[r][d]) );
        }
      }
    }
  }
//  m_maxDofVal = maxpos;
//  std::cout<<"Maximum DeltaDisplacement, Position = "<<maxinc<<",
// "<<maxpos<<", "<<maxinc/maxpos<<std::endl;

  std::map<string, string_array > fieldNames;
  fieldNames["node"].push_back(keys::IncrementalDisplacement);
  fieldNames["node"].push_back(keys::TotalDisplacement);

  CommunicationTools::SynchronizeFields( fieldNames,
                                         domain->getMeshBody(0)->getMeshLevel(0),
                                         domain->getReference< array1d<NeighborCommunicator> >( domain->viewKeys.neighbors ) );



}

void SolidMechanicsLagrangianFEM::SolveSystem( DofManager const & dofManager,
                                               ParallelMatrix & matrix,
                                               ParallelVector & rhs,
                                               ParallelVector & solution )
{
<<<<<<< HEAD
  Epetra_FEVector * const
  solution = blockSystem->GetSolutionVector( BlockIDs::displacementBlock );

  Epetra_FEVector * const
  residual = blockSystem->GetResidualVector( BlockIDs::displacementBlock );
  residual->Scale(-1.0);

  solution->Scale(0.0);
=======
  solution.zero();
>>>>>>> 008244bf

  SolverBase::SolveSystem( dofManager, matrix, rhs, solution );

  if( verboseLevel() >= 2 )
  {
    GEOS_LOG_RANK_0( "After SolidMechanicsLagrangianFEM::SolveSystem" );
    GEOS_LOG_RANK_0( "\nSolution:\n" << solution << std::endl );
  }

}

void SolidMechanicsLagrangianFEM::ResetStateToBeginningOfStep( DomainPartition * const domain )
{
  MeshLevel * const mesh = domain->getMeshBodies()->GetGroup<MeshBody>(0)->getMeshLevel(0);
  NodeManager * const nodeManager = mesh->getNodeManager();

  r1_array& incdisp  = nodeManager->getReference<r1_array>(keys::IncrementalDisplacement);
  r1_array& disp     = nodeManager->getReference<r1_array>(keys::TotalDisplacement);

  // TODO need to finish this rewind
  forall_in_range(0, nodeManager->size(), GEOSX_LAMBDA (localIndex a) mutable
  {
    disp[a] -= incdisp[a];
    incdisp[a] = 0.0;
  });
}




REGISTER_CATALOG_ENTRY( SolverBase, SolidMechanicsLagrangianFEM, string const &, dataRepository::ManagedGroup * const )
}<|MERGE_RESOLUTION|>--- conflicted
+++ resolved
@@ -34,6 +34,7 @@
 #include "finiteElement/FiniteElementDiscretizationManager.hpp"
 #include "finiteElement/Kinematics.h"
 #include "codingUtilities/Utilities.hpp"
+#include "mesh/FaceElementSubRegion.hpp"
 
 #include "managers/DomainPartition.hpp"
 #include "meshUtilities/ComputationalGeometry.hpp"
@@ -222,11 +223,6 @@
       setDescription( "An array that holds the incremental displacement predictors on the nodes.");
 
     nodes->RegisterViewWrapper<array1d<globalIndex> >( viewKeyStruct::globalDofNumberString )->setPlotLevel(PlotLevel::LEVEL_1);
-<<<<<<< HEAD
-
-
-=======
->>>>>>> 008244bf
   }
 }
 
@@ -902,16 +898,9 @@
 }
 
 void SolidMechanicsLagrangianFEM::SetNumRowsAndTrilinosIndices( ManagedGroup * const nodeManager,
-<<<<<<< HEAD
-                                                                 localIndex & numLocalRows,
-                                                                 globalIndex & numGlobalRows,
-                                                                 localIndex offset ) const
-=======
                                                                 localIndex & numLocalRows,
                                                                 globalIndex & numGlobalRows,
-                                                                localIndex_array& localIndices,
-                                                                localIndex offset )
->>>>>>> 008244bf
+                                                                localIndex offset ) const
 {
   int n_mpi_processes;
   MPI_Comm_size( MPI_COMM_GEOSX, &n_mpi_processes );
@@ -994,11 +983,7 @@
 }
 
 void SolidMechanicsLagrangianFEM::SetSparsityPattern( DomainPartition const * const domain,
-<<<<<<< HEAD
-                                                       Epetra_FECrsGraph * const sparsity ) const
-=======
                                                       ParallelMatrix * const matrix )
->>>>>>> 008244bf
 {
   int dim=3;
   MeshLevel const * const mesh = domain->getMeshBodies()->GetGroup<MeshBody>(0)->getMeshLevel(0);
@@ -1012,7 +997,9 @@
   {
     ElementRegion const * const elementRegion = elemManager->GetRegion(er);
 
-    elementRegion->forElementSubRegionsIndex<CellElementSubRegion>([&]( localIndex const esr, CellElementSubRegion const * const elementSubRegion )
+    elementRegion->
+    forElementSubRegionsIndex<CellElementSubRegion>( [&] ( localIndex const esr,
+                                                           CellElementSubRegion const * const elementSubRegion )
     {
       localIndex const numElems = elementSubRegion->size();
       arrayView2d<localIndex> const & elemsToNodes = elementSubRegion->nodeList();
@@ -1030,17 +1017,18 @@
           {
             elementLocalDofIndex[a * dim + d] = dim * trilinos_index[elemsToNodes[k][a]] + d;
           }
-<<<<<<< HEAD
-        }
-          sparsity->InsertGlobalIndices(static_cast<int>(elementLocalDofIndex.size()),
-                                        elementLocalDofIndex.data(),
-                                        static_cast<int>(elementLocalDofIndex.size()),
-                                        elementLocalDofIndex.data());
+        }
+        matrix->insert( elementLocalDofIndex.data(),
+                        elementLocalDofIndex.data(),
+                        values.data(),
+                        elementLocalDofIndex.size(),
+                        elementLocalDofIndex.size() );
+
       }
     });
 
     elementRegion->forElementSubRegionsIndex<FaceElementSubRegion>([&]( localIndex const esr,
-                                                                        auto const * const elementSubRegion )
+                                                                      auto const * const elementSubRegion )
     {
       localIndex const numElems = elementSubRegion->size();
       array1d<array1d<localIndex > > const & elemsToNodes = elementSubRegion->nodeList();
@@ -1050,6 +1038,8 @@
       {
         localIndex const numNodesPerElement = elemsToNodes[k].size();
         array1d<globalIndex> elementLocalDofIndex(dim * numNodesPerElement);
+        array2d<real64> values( dim * numNodesPerElement, dim * numNodesPerElement );
+        values = 1.0;
 
         for( localIndex a=0 ; a<numNodesPerElement ; ++a )
         {
@@ -1058,19 +1048,11 @@
             elementLocalDofIndex[a * dim + d] = dim * trilinos_index[elemsToNodes[k][a]] + d;
           }
         }
-        sparsity->InsertGlobalIndices( static_cast<int>(elementLocalDofIndex.size()),
-                                       elementLocalDofIndex.data(),
-                                       static_cast<int>(elementLocalDofIndex.size()),
-                                       elementLocalDofIndex.data());
-=======
-
-          matrix->insert( elementLocalDofIndex.data(),
-                          elementLocalDofIndex.data(),
-                          values.data(),
-                          elementLocalDofIndex.size(),
-                          elementLocalDofIndex.size() );
-          }
->>>>>>> 008244bf
+        matrix->insert( elementLocalDofIndex.data(),
+                        elementLocalDofIndex.data(),
+                        values.data(),
+                        elementLocalDofIndex.size(),
+                        elementLocalDofIndex.size() );
       }
     });
   }
@@ -1100,14 +1082,8 @@
   ElementRegionManager::ElementViewAccessor<arrayView1d<real64>> const dPres =
     elemManager->ConstructViewAccessor<array1d<real64>, arrayView1d<real64>>("deltaPressure");
 
-<<<<<<< HEAD
-  Epetra_FECrsMatrix * const matrix = blockSystem->GetMatrix( BlockIDs::displacementBlock,
-                                                              BlockIDs::displacementBlock );
-  Epetra_FEVector * const rhs = blockSystem->GetResidualVector( BlockIDs::displacementBlock );
-=======
   matrix.zero();
   rhs.zero();
->>>>>>> 008244bf
 
   matrix.open();
   rhs.open();
@@ -1185,24 +1161,15 @@
   }
 
 
-  // Global assemble
   matrix.close();
   rhs.close();
 
-<<<<<<< HEAD
-//  if( verboseLevel() >= 2 )
-//  {
-//    matrix->Print(std::cout);
-//    rhs->Print(std::cout);
-//  }
-=======
   if( verboseLevel() >= 2 )
   {
     GEOS_LOG_RANK_0( "After SolidMechanicsLagrangianFEM::AssembleSystem" );
     GEOS_LOG_RANK_0( "\nMatrix:\n" << matrix );
     GEOS_LOG_RANK_0( "\nRhs:\n" << rhs );
   }
->>>>>>> 008244bf
 }
 
 void
@@ -1262,77 +1229,8 @@
     ApplyChomboPressure( dofManager, domain, rhs );
   }
 
-<<<<<<< HEAD
-  Epetra_FECrsMatrix * const matrix = blockSystem->GetMatrix( BlockIDs::displacementBlock,
-                                                                    BlockIDs::displacementBlock );
-  Epetra_FEVector * const rhs = blockSystem->GetResidualVector( BlockIDs::displacementBlock );
-=======
-  {
-  arrayView1d<real64 const>   const & faceArea   = faceManager->faceArea();
-  arrayView1d<R1Tensor const> const & faceNormal = faceManager->faceNormal();
-  array1d<localIndex_array> const & facesToNodes = faceManager->nodeList();
-
-  arrayView1d<globalIndex> const &
-    blockLocalDofNumber =  nodeManager->getReference<globalIndex_array>( viewKeyStruct::globalDofNumberString );
-
-  // TODD hack, since reference is captured as const object
-  ParallelVector * rhs_ptr = &rhs;
-
-  elemManager->forElementSubRegions<FaceElementSubRegion>([&]( FaceElementSubRegion * const subRegion )->void
-  {
-    if( subRegion->hasView("pressure") )
-    {
-      arrayView1d<real64 const> const & fluidPressure = subRegion->getReference<array1d<real64> >("pressure");
-      arrayView1d<real64 const> const & deltaFluidPressure = subRegion->getReference<array1d<real64> >("deltaPressure");
-
-      FaceElementSubRegion::FaceMapType const & faceMap = subRegion->faceList();
-
-      forall_in_range<serialPolicy>( 0,
-                                   subRegion->size(),
-                                   GEOSX_LAMBDA ( localIndex const kfe )
-      {
-
-        R1Tensor Nbar = faceNormal[faceMap[kfe][0]];
-        Nbar -= faceNormal[faceMap[kfe][1]];
-        Nbar.Normalize();
-        std::cout<<"kfe, faceIndices = "<<kfe<<", ("<<faceMap[kfe][0]<<", "<<faceMap[kfe][1]<<")"<<std::endl;
-
-        std::cout<<"Nbar = "<<Nbar<<std::endl;
-
-        globalIndex nodeDOF[20];
-        real64 nodeRHS[20];
-
-        localIndex const numNodes = facesToNodes[faceMap[kfe][0]].size();
-        real64 nodalForce = ( fluidPressure[kfe]+deltaFluidPressure[kfe] ) * faceArea[faceMap[kfe][0]] / numNodes;
-        std::cout<<"nodalForce = "<<nodalForce<<std::endl;
-
-        for( localIndex kf=0 ; kf<2 ; ++kf )
-        {
-          localIndex const faceIndex = faceMap[kfe][kf];
-          std::cout<<"faceIndex = "<<faceIndex<<std::endl;
-
-          for( localIndex a=0 ; a<numNodes ; ++a )
-          {
-
-            std::cout<<facesToNodes[faceIndex][a]<<", ";
-            for( int component=0 ; component<3 ; ++component )
-            {
-              nodeDOF[3*a+component] = 3*blockLocalDofNumber[facesToNodes[faceIndex][a]]+component;
-              nodeRHS[3*a+component] = - nodalForce * pow(-1,kf) * Nbar[component];
-            }
-          }
-          std::cout<<std::endl;
-
-          rhs_ptr->add( nodeDOF, nodeRHS, numNodes*3 );
-        }
-      });
-    }
-  });
-  }
-
   matrix.close();
   rhs.close();
->>>>>>> 008244bf
 
   if( verboseLevel() >= 2 )
   {
@@ -1434,13 +1332,8 @@
 
         if( lid >=0 )
         {
-<<<<<<< HEAD
-          incdisp[r][d] += scalingFactor*local_solution[lid];
-          disp[r][d] += scalingFactor*local_solution[lid];
-=======
           incdisp[r][d] -= scalingFactor * localSolution[lid];
           disp[r][d] -= scalingFactor * localSolution[lid];
->>>>>>> 008244bf
           maxpos = std::max( maxpos, fabs(X[r][d]+disp[r][d]) );
           maxdisp = std::max( maxdisp, fabs(disp[r][d]) );
         }
@@ -1468,18 +1361,7 @@
                                                ParallelVector & rhs,
                                                ParallelVector & solution )
 {
-<<<<<<< HEAD
-  Epetra_FEVector * const
-  solution = blockSystem->GetSolutionVector( BlockIDs::displacementBlock );
-
-  Epetra_FEVector * const
-  residual = blockSystem->GetResidualVector( BlockIDs::displacementBlock );
-  residual->Scale(-1.0);
-
-  solution->Scale(0.0);
-=======
   solution.zero();
->>>>>>> 008244bf
 
   SolverBase::SolveSystem( dofManager, matrix, rhs, solution );
 
