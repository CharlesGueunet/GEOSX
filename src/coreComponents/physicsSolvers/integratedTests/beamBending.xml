<?xml version="1.0" ?>
<!--# # -->

<Problem xmlns:xsi="http://www.w3.org/2001/XMLSchema-instance" xsi:noNamespaceSchemaLocation="geos_v0.0.xsd">

  
  <Solvers>
    <SolidMechanics_LagrangianFEM name="lagsolve" 
                                  timeIntegrationOption="QuasiStatic"
<<<<<<< HEAD
                                  verboseLevel="0"
=======
                                  verboseLevel="1"
>>>>>>> a33cacf4
                                  >
      <SystemSolverParameters name="SystemSolverParameters"
                              useMLPrecond="1"
                              scalingOption="0"
                              krylovTol="1.0e-8"
                              newtonTol="1.0e-4"
                              maxIterNewton="8"
                              verbosityFlag="0"/>
     </SolidMechanics_LagrangianFEM>
  </Solvers>

  
  <Mesh>
    <InternalMesh name="mesh1"
                  elementTypes="C3D8" 
                  xCoords="0, 80"
                  yCoords="0, 8"
                  zCoords="0, 4"
                  nx="160"
                  ny="16"
                  nz="8"
                  cellBlockNames="cb1"/>
  </Mesh>


  <Events maxTime="10.0">
    <!-- This event is applied every cycle, and overrides the
    solver time-step request -->
    <PeriodicEvent name="solverApplications"
                   forceDt="1.0"
                   target="/Solvers/lagsolve" />

    <!-- This event is applied every 5.0e-5s.  The targetExactTimestep
    flag allows this event to request a dt modification to match an
    integer multiple of the timeFrequency. -->
    <PeriodicEvent name="outputs"
                   timeFrequency="1.0"
                   targetExactTimestep="1"
                   target="/Outputs/siloOutput" />

    <PeriodicEvent name="restarts"
                   timeFrequency="1e99"
                   targetExactTimestep="0"
                   target="/Outputs/sidre_restart"
                   endTime="-1" />
  </Events>


  <NumericalMethods>

    <BasisFunctions> 
        <LagrangeBasis3 name="linearBasis"  degree = "1"  />
    </BasisFunctions>
    
    <QuadratureRules>
        <GaussQuadrature3 name="gaussian"   degree="2"  />    
    </QuadratureRules>
    
    <FiniteElements>
        <finiteElementSpace name="FE1" basis="linearBasis" quadrature="gaussian" />
    </FiniteElements>
  </NumericalMethods>

  <ElementRegions>
    <!-- ElementRegion name="Region1" cellBlocks="cb1"     numericalMethod="FE1" material="granite"/-->
    <ElementRegion name="Region2" cellBlocks="cb1" numericalMethod="FE1" material="shale" materialList="shale" />
  </ElementRegions>

  <Constitutive>
      <LinearElasticIsotropic name="granite"
                              density0="2700"
                              BulkModulus0="5.5556e9"
                              ShearModulus0="4.16667e9"/>
      <LinearElasticIsotropic name="shale"
                              density0="2700"
                              BulkModulus0="5.5556e9"
                              ShearModulus0="4.16667e9"/>
  </Constitutive>


  <InitialConditions>
    
  </InitialConditions>

  <BoundaryConditions>
    <!--Dirichlet name="source"  
               initialCondition="1"  
               elementRegionName="Region2" 
               setNames="source"
               fieldName="ConstitutiveManager/shale/StateData/MeanStress"
               dataType="real64" 
               scale="-1.0e6"
               function="spaceFunction"/-->

    <Dirichlet name="xnegconstraint" 
               objectPath="nodeManager" 
               fieldName="TotalDisplacement" 
               dataType="Vector" 
               component="0" 
               scale="0.0" 
               setNames="xneg"/>

    <Dirichlet name="yconstraint"    
               objectPath="nodeManager" 
               fieldName="TotalDisplacement" 
               dataType="Vector" 
               component="1" 
               scale="0.0" 
               setNames="xneg"/>
               
    <Dirichlet name="zconstraint"    
               objectPath="nodeManager" 
               fieldName="TotalDisplacement" 
               dataType="Vector" 
               component="2" 
               scale="0.0" 
               setNames="zneg zpos"/>
               
    <Dirichlet name="xposconstraint" 
               objectPath="faceManager" 
               fieldName="Traction" 
               dataType="Vector" 
               component="1" 
               scale="1.0e6" 
               functionName="timeFunction"
               setNames="xpos"/>
    <!-- Dirichlet name="xposconstraint" component="1" fieldName="Traction" dataType="Vector" object="Face" scale="1.0e5" setNames="xpos"/-->


  </BoundaryConditions>


  <Functions>
    <TableFunction     name="timeFunction"         inputVarNames="time"  inputVarTypes="real64" coordinates="0.0 10.0" values="0.0 10.0" />
  </Functions>

  <Partition>
    <SpatialPartition xPar="1" yPar="1" zPar="1"/>
  </Partition>

 
  <Outputs>
    <Silo name="siloOutput" parallelThreads="32" plotFileRoot="plot" slaveDirectory="sub" writeFEMEdges="0" writeFEMFaces="1" writePlot="1" writeRestart="0"/>
    <Restart name="sidre_restart"/>
  </Outputs>
  

  <Nodesets>
  </Nodesets>


  <Fracture failCriterion="1" failGap="0.0004" fractureFlag="100" preFractureSetName="perf" rockToughness="1e6" separableSet="all"/>

</Problem><|MERGE_RESOLUTION|>--- conflicted
+++ resolved
@@ -7,11 +7,7 @@
   <Solvers>
     <SolidMechanics_LagrangianFEM name="lagsolve" 
                                   timeIntegrationOption="QuasiStatic"
-<<<<<<< HEAD
                                   verboseLevel="0"
-=======
-                                  verboseLevel="1"
->>>>>>> a33cacf4
                                   >
       <SystemSolverParameters name="SystemSolverParameters"
                               useMLPrecond="1"
