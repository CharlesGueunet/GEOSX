<?xml version="1.0"?>
<xsd:schema xmlns:xsd="http://www.w3.org/2001/XMLSchema">
	<xsd:annotation>
		<xsd:documentation xml:lang="en">GEOSX Input Schema</xsd:documentation>
	</xsd:annotation>
	<xsd:simpleType name="R1Tensor">
		<xsd:restriction base="xsd:string">
			<xsd:pattern value=".*[\[\]`$].*|\s*\{\s*([+-]?[\d]*([\d]\.?|\.[\d])[\d]*([eE][-+]?[\d]+|\s*)\s*,\s*){2}[+-]?[\d]*([\d]\.?|\.[\d])[\d]*([eE][-+]?[\d]+|\s*)\s*\}\s*" />
		</xsd:restriction>
	</xsd:simpleType>
	<xsd:simpleType name="R1Tensor32">
		<xsd:restriction base="xsd:string">
			<xsd:pattern value=".*[\[\]`$].*|\s*\{\s*([+-]?[\d]*([\d]\.?|\.[\d])[\d]*([eE][-+]?[\d]+|\s*)\s*,\s*){2}[+-]?[\d]*([\d]\.?|\.[\d])[\d]*([eE][-+]?[\d]+|\s*)\s*\}\s*" />
		</xsd:restriction>
	</xsd:simpleType>
	<xsd:simpleType name="R2SymTensor">
		<xsd:restriction base="xsd:string">
			<xsd:pattern value=".*[\[\]`$].*|\s*\{\s*([+-]?[\d]*([\d]\.?|\.[\d])[\d]*([eE][-+]?[\d]+|\s*)\s*,\s*){5}[+-]?[\d]*([\d]\.?|\.[\d])[\d]*([eE][-+]?[\d]+|\s*)\s*\}\s*" />
		</xsd:restriction>
	</xsd:simpleType>
	<xsd:simpleType name="geos_dataRepository_PlotLevel">
		<xsd:restriction base="xsd:string">
			<xsd:pattern value=".*[\[\]`$].*|[+-]?[\d]+" />
		</xsd:restriction>
	</xsd:simpleType>
	<xsd:simpleType name="globalIndex">
		<xsd:restriction base="xsd:string">
			<xsd:pattern value=".*[\[\]`$].*|[+-]?[\d]+" />
		</xsd:restriction>
	</xsd:simpleType>
	<xsd:simpleType name="globalIndex_array">
		<xsd:restriction base="xsd:string">
			<xsd:pattern value=".*[\[\]`$].*|\s*\{\s*(([+-]?[\d]+\s*,\s*)*[+-]?[\d]+\s*)?\}\s*" />
		</xsd:restriction>
	</xsd:simpleType>
	<xsd:simpleType name="globalIndex_array2d">
		<xsd:restriction base="xsd:string">
			<xsd:pattern value=".*[\[\]`$].*|\s*\{\s*(\{\s*(([+-]?[\d]+\s*,\s*)*[+-]?[\d]+\s*)?\}\s*,\s*)*\{\s*(([+-]?[\d]+\s*,\s*)*[+-]?[\d]+\s*)?\}\s*\}\s*" />
		</xsd:restriction>
	</xsd:simpleType>
	<xsd:simpleType name="globalIndex_array3d">
		<xsd:restriction base="xsd:string">
			<xsd:pattern value=".*[\[\]`$].*|\s*\{\s*(\{\s*(\{\s*(([+-]?[\d]+\s*,\s*)*[+-]?[\d]+\s*)?\}\s*,\s*)*\{\s*(([+-]?[\d]+\s*,\s*)*[+-]?[\d]+\s*)?\}\s*\}\s*,\s*)*\{\s*(\{\s*(([+-]?[\d]+\s*,\s*)*[+-]?[\d]+\s*)?\}\s*,\s*)*\{\s*(([+-]?[\d]+\s*,\s*)*[+-]?[\d]+\s*)?\}\s*\}\s*\}\s*" />
		</xsd:restriction>
	</xsd:simpleType>
	<xsd:simpleType name="groupName">
		<xsd:restriction base="xsd:string">
			<xsd:pattern value=".*[\[\]`$].*|[a-zA-Z0-9.\-_]+" />
		</xsd:restriction>
	</xsd:simpleType>
	<xsd:simpleType name="groupNameRef">
		<xsd:restriction base="xsd:string">
			<xsd:pattern value=".*[\[\]`$].*|[a-zA-Z0-9.\-_/]*" />
		</xsd:restriction>
	</xsd:simpleType>
	<xsd:simpleType name="groupNameRef_array">
		<xsd:restriction base="xsd:string">
			<xsd:pattern value=".*[\[\]`$].*|\s*\{\s*(([a-zA-Z0-9.\-_/]*\s*,\s*)*[a-zA-Z0-9.\-_/]*\s*)?\}\s*" />
		</xsd:restriction>
	</xsd:simpleType>
	<xsd:simpleType name="integer">
		<xsd:restriction base="xsd:string">
			<xsd:pattern value=".*[\[\]`$].*|[+-]?[\d]+" />
		</xsd:restriction>
	</xsd:simpleType>
	<xsd:simpleType name="integer_array">
		<xsd:restriction base="xsd:string">
			<xsd:pattern value=".*[\[\]`$].*|\s*\{\s*(([+-]?[\d]+\s*,\s*)*[+-]?[\d]+\s*)?\}\s*" />
		</xsd:restriction>
	</xsd:simpleType>
	<xsd:simpleType name="integer_array2d">
		<xsd:restriction base="xsd:string">
			<xsd:pattern value=".*[\[\]`$].*|\s*\{\s*(\{\s*(([+-]?[\d]+\s*,\s*)*[+-]?[\d]+\s*)?\}\s*,\s*)*\{\s*(([+-]?[\d]+\s*,\s*)*[+-]?[\d]+\s*)?\}\s*\}\s*" />
		</xsd:restriction>
	</xsd:simpleType>
	<xsd:simpleType name="integer_array3d">
		<xsd:restriction base="xsd:string">
			<xsd:pattern value=".*[\[\]`$].*|\s*\{\s*(\{\s*(\{\s*(([+-]?[\d]+\s*,\s*)*[+-]?[\d]+\s*)?\}\s*,\s*)*\{\s*(([+-]?[\d]+\s*,\s*)*[+-]?[\d]+\s*)?\}\s*\}\s*,\s*)*\{\s*(\{\s*(([+-]?[\d]+\s*,\s*)*[+-]?[\d]+\s*)?\}\s*,\s*)*\{\s*(([+-]?[\d]+\s*,\s*)*[+-]?[\d]+\s*)?\}\s*\}\s*\}\s*" />
		</xsd:restriction>
	</xsd:simpleType>
	<xsd:simpleType name="localIndex">
		<xsd:restriction base="xsd:string">
			<xsd:pattern value=".*[\[\]`$].*|[+-]?[\d]+" />
		</xsd:restriction>
	</xsd:simpleType>
	<xsd:simpleType name="localIndex_array">
		<xsd:restriction base="xsd:string">
			<xsd:pattern value=".*[\[\]`$].*|\s*\{\s*(([+-]?[\d]+\s*,\s*)*[+-]?[\d]+\s*)?\}\s*" />
		</xsd:restriction>
	</xsd:simpleType>
	<xsd:simpleType name="localIndex_array2d">
		<xsd:restriction base="xsd:string">
			<xsd:pattern value=".*[\[\]`$].*|\s*\{\s*(\{\s*(([+-]?[\d]+\s*,\s*)*[+-]?[\d]+\s*)?\}\s*,\s*)*\{\s*(([+-]?[\d]+\s*,\s*)*[+-]?[\d]+\s*)?\}\s*\}\s*" />
		</xsd:restriction>
	</xsd:simpleType>
	<xsd:simpleType name="localIndex_array3d">
		<xsd:restriction base="xsd:string">
			<xsd:pattern value=".*[\[\]`$].*|\s*\{\s*(\{\s*(\{\s*(([+-]?[\d]+\s*,\s*)*[+-]?[\d]+\s*)?\}\s*,\s*)*\{\s*(([+-]?[\d]+\s*,\s*)*[+-]?[\d]+\s*)?\}\s*\}\s*,\s*)*\{\s*(\{\s*(([+-]?[\d]+\s*,\s*)*[+-]?[\d]+\s*)?\}\s*,\s*)*\{\s*(([+-]?[\d]+\s*,\s*)*[+-]?[\d]+\s*)?\}\s*\}\s*\}\s*" />
		</xsd:restriction>
	</xsd:simpleType>
	<xsd:simpleType name="mapPair">
		<xsd:restriction base="xsd:string">
			<xsd:pattern value=".*[\[\]`$].*|[^,\{\}\s]*\s*" />
		</xsd:restriction>
	</xsd:simpleType>
	<xsd:simpleType name="path">
		<xsd:restriction base="xsd:string">
			<xsd:pattern value=".*[\[\]`$].*|[^*?&lt;>\|:&quot;;,\s]*\s*" />
		</xsd:restriction>
	</xsd:simpleType>
	<xsd:simpleType name="path_array">
		<xsd:restriction base="xsd:string">
			<xsd:pattern value=".*[\[\]`$].*|\s*\{\s*(([^*?&lt;>\|:&quot;;,\s]+\s*,\s*)*[^*?&lt;>\|:&quot;;,\s]+\s*)?\}\s*" />
		</xsd:restriction>
	</xsd:simpleType>
	<xsd:simpleType name="real32">
		<xsd:restriction base="xsd:string">
			<xsd:pattern value=".*[\[\]`$].*|[+-]?[\d]*([\d]\.?|\.[\d])[\d]*([eE][-+]?[\d]+|\s*)" />
		</xsd:restriction>
	</xsd:simpleType>
	<xsd:simpleType name="real32_array">
		<xsd:restriction base="xsd:string">
			<xsd:pattern value=".*[\[\]`$].*|\s*\{\s*(([+-]?[\d]*([\d]\.?|\.[\d])[\d]*([eE][-+]?[\d]+|\s*)\s*,\s*)*[+-]?[\d]*([\d]\.?|\.[\d])[\d]*([eE][-+]?[\d]+|\s*)\s*)?\}\s*" />
		</xsd:restriction>
	</xsd:simpleType>
	<xsd:simpleType name="real32_array2d">
		<xsd:restriction base="xsd:string">
			<xsd:pattern value=".*[\[\]`$].*|\s*\{\s*(\{\s*(([+-]?[\d]*([\d]\.?|\.[\d])[\d]*([eE][-+]?[\d]+|\s*)\s*,\s*)*[+-]?[\d]*([\d]\.?|\.[\d])[\d]*([eE][-+]?[\d]+|\s*)\s*)?\}\s*,\s*)*\{\s*(([+-]?[\d]*([\d]\.?|\.[\d])[\d]*([eE][-+]?[\d]+|\s*)\s*,\s*)*[+-]?[\d]*([\d]\.?|\.[\d])[\d]*([eE][-+]?[\d]+|\s*)\s*)?\}\s*\}\s*" />
		</xsd:restriction>
	</xsd:simpleType>
	<xsd:simpleType name="real32_array3d">
		<xsd:restriction base="xsd:string">
			<xsd:pattern value=".*[\[\]`$].*|\s*\{\s*(\{\s*(\{\s*(([+-]?[\d]*([\d]\.?|\.[\d])[\d]*([eE][-+]?[\d]+|\s*)\s*,\s*)*[+-]?[\d]*([\d]\.?|\.[\d])[\d]*([eE][-+]?[\d]+|\s*)\s*)?\}\s*,\s*)*\{\s*(([+-]?[\d]*([\d]\.?|\.[\d])[\d]*([eE][-+]?[\d]+|\s*)\s*,\s*)*[+-]?[\d]*([\d]\.?|\.[\d])[\d]*([eE][-+]?[\d]+|\s*)\s*)?\}\s*\}\s*,\s*)*\{\s*(\{\s*(([+-]?[\d]*([\d]\.?|\.[\d])[\d]*([eE][-+]?[\d]+|\s*)\s*,\s*)*[+-]?[\d]*([\d]\.?|\.[\d])[\d]*([eE][-+]?[\d]+|\s*)\s*)?\}\s*,\s*)*\{\s*(([+-]?[\d]*([\d]\.?|\.[\d])[\d]*([eE][-+]?[\d]+|\s*)\s*,\s*)*[+-]?[\d]*([\d]\.?|\.[\d])[\d]*([eE][-+]?[\d]+|\s*)\s*)?\}\s*\}\s*\}\s*" />
		</xsd:restriction>
	</xsd:simpleType>
	<xsd:simpleType name="real64">
		<xsd:restriction base="xsd:string">
			<xsd:pattern value=".*[\[\]`$].*|[+-]?[\d]*([\d]\.?|\.[\d])[\d]*([eE][-+]?[\d]+|\s*)" />
		</xsd:restriction>
	</xsd:simpleType>
	<xsd:simpleType name="real64_array">
		<xsd:restriction base="xsd:string">
			<xsd:pattern value=".*[\[\]`$].*|\s*\{\s*(([+-]?[\d]*([\d]\.?|\.[\d])[\d]*([eE][-+]?[\d]+|\s*)\s*,\s*)*[+-]?[\d]*([\d]\.?|\.[\d])[\d]*([eE][-+]?[\d]+|\s*)\s*)?\}\s*" />
		</xsd:restriction>
	</xsd:simpleType>
	<xsd:simpleType name="real64_array2d">
		<xsd:restriction base="xsd:string">
			<xsd:pattern value=".*[\[\]`$].*|\s*\{\s*(\{\s*(([+-]?[\d]*([\d]\.?|\.[\d])[\d]*([eE][-+]?[\d]+|\s*)\s*,\s*)*[+-]?[\d]*([\d]\.?|\.[\d])[\d]*([eE][-+]?[\d]+|\s*)\s*)?\}\s*,\s*)*\{\s*(([+-]?[\d]*([\d]\.?|\.[\d])[\d]*([eE][-+]?[\d]+|\s*)\s*,\s*)*[+-]?[\d]*([\d]\.?|\.[\d])[\d]*([eE][-+]?[\d]+|\s*)\s*)?\}\s*\}\s*" />
		</xsd:restriction>
	</xsd:simpleType>
	<xsd:simpleType name="real64_array3d">
		<xsd:restriction base="xsd:string">
			<xsd:pattern value=".*[\[\]`$].*|\s*\{\s*(\{\s*(\{\s*(([+-]?[\d]*([\d]\.?|\.[\d])[\d]*([eE][-+]?[\d]+|\s*)\s*,\s*)*[+-]?[\d]*([\d]\.?|\.[\d])[\d]*([eE][-+]?[\d]+|\s*)\s*)?\}\s*,\s*)*\{\s*(([+-]?[\d]*([\d]\.?|\.[\d])[\d]*([eE][-+]?[\d]+|\s*)\s*,\s*)*[+-]?[\d]*([\d]\.?|\.[\d])[\d]*([eE][-+]?[\d]+|\s*)\s*)?\}\s*\}\s*,\s*)*\{\s*(\{\s*(([+-]?[\d]*([\d]\.?|\.[\d])[\d]*([eE][-+]?[\d]+|\s*)\s*,\s*)*[+-]?[\d]*([\d]\.?|\.[\d])[\d]*([eE][-+]?[\d]+|\s*)\s*)?\}\s*,\s*)*\{\s*(([+-]?[\d]*([\d]\.?|\.[\d])[\d]*([eE][-+]?[\d]+|\s*)\s*,\s*)*[+-]?[\d]*([\d]\.?|\.[\d])[\d]*([eE][-+]?[\d]+|\s*)\s*)?\}\s*\}\s*\}\s*" />
		</xsd:restriction>
	</xsd:simpleType>
	<xsd:simpleType name="real64_array4d">
		<xsd:restriction base="xsd:string">
			<xsd:pattern value=".*[\[\]`$].*|\s*\{\s*(\{\s*(\{\s*(\{\s*(([+-]?[\d]*([\d]\.?|\.[\d])[\d]*([eE][-+]?[\d]+|\s*)\s*,\s*)*[+-]?[\d]*([\d]\.?|\.[\d])[\d]*([eE][-+]?[\d]+|\s*)\s*)?\}\s*,\s*)*\{\s*(([+-]?[\d]*([\d]\.?|\.[\d])[\d]*([eE][-+]?[\d]+|\s*)\s*,\s*)*[+-]?[\d]*([\d]\.?|\.[\d])[\d]*([eE][-+]?[\d]+|\s*)\s*)?\}\s*\}\s*,\s*)*\{\s*(\{\s*(([+-]?[\d]*([\d]\.?|\.[\d])[\d]*([eE][-+]?[\d]+|\s*)\s*,\s*)*[+-]?[\d]*([\d]\.?|\.[\d])[\d]*([eE][-+]?[\d]+|\s*)\s*)?\}\s*,\s*)*\{\s*(([+-]?[\d]*([\d]\.?|\.[\d])[\d]*([eE][-+]?[\d]+|\s*)\s*,\s*)*[+-]?[\d]*([\d]\.?|\.[\d])[\d]*([eE][-+]?[\d]+|\s*)\s*)?\}\s*\}\s*\}\s*,\s*)*\{\s*(\{\s*(\{\s*(([+-]?[\d]*([\d]\.?|\.[\d])[\d]*([eE][-+]?[\d]+|\s*)\s*,\s*)*[+-]?[\d]*([\d]\.?|\.[\d])[\d]*([eE][-+]?[\d]+|\s*)\s*)?\}\s*,\s*)*\{\s*(([+-]?[\d]*([\d]\.?|\.[\d])[\d]*([eE][-+]?[\d]+|\s*)\s*,\s*)*[+-]?[\d]*([\d]\.?|\.[\d])[\d]*([eE][-+]?[\d]+|\s*)\s*)?\}\s*\}\s*,\s*)*\{\s*(\{\s*(([+-]?[\d]*([\d]\.?|\.[\d])[\d]*([eE][-+]?[\d]+|\s*)\s*,\s*)*[+-]?[\d]*([\d]\.?|\.[\d])[\d]*([eE][-+]?[\d]+|\s*)\s*)?\}\s*,\s*)*\{\s*(([+-]?[\d]*([\d]\.?|\.[\d])[\d]*([eE][-+]?[\d]+|\s*)\s*,\s*)*[+-]?[\d]*([\d]\.?|\.[\d])[\d]*([eE][-+]?[\d]+|\s*)\s*)?\}\s*\}\s*\}\s*\}\s*" />
		</xsd:restriction>
	</xsd:simpleType>
	<xsd:simpleType name="string">
		<xsd:restriction base="xsd:string">
			<xsd:pattern value=".*[\[\]`$].*|[^,\{\}\s]*\s*" />
		</xsd:restriction>
	</xsd:simpleType>
	<xsd:simpleType name="string_array">
		<xsd:restriction base="xsd:string">
			<xsd:pattern value=".*[\[\]`$].*|\s*\{\s*(([^,\{\}\s]+\s*,\s*)*[^,\{\}\s]+\s*)?\}\s*" />
		</xsd:restriction>
	</xsd:simpleType>
	<xsd:element name="Problem" type="ProblemType" />
	<xsd:complexType name="ProblemType">
		<xsd:choice minOccurs="0" maxOccurs="unbounded">
			<xsd:element name="Benchmarks" type="BenchmarksType" maxOccurs="1" />
			<xsd:element name="Events" type="EventsType" minOccurs="1" maxOccurs="1" />
			<xsd:element name="FieldSpecifications" type="FieldSpecificationsType" maxOccurs="1" />
			<xsd:element name="Functions" type="FunctionsType" maxOccurs="1" />
			<xsd:element name="Geometry" type="GeometryType" maxOccurs="1" />
			<xsd:element name="Included" type="IncludedType" maxOccurs="1" />
			<xsd:element name="Mesh" type="MeshType" minOccurs="1" maxOccurs="1" />
			<xsd:element name="NumericalMethods" type="NumericalMethodsType" maxOccurs="1" />
			<xsd:element name="Outputs" type="OutputsType" minOccurs="1" maxOccurs="1" />
			<xsd:element name="Parameters" type="ParametersType" maxOccurs="1" />
			<xsd:element name="Solvers" type="SolversType" minOccurs="1" maxOccurs="1" />
			<xsd:element name="Tasks" type="TasksType" maxOccurs="1" />
			<xsd:element name="commandLine" type="commandLineType" />
			<xsd:element name="domain" type="domainType" />
			<xsd:element name="Constitutive" type="ConstitutiveType" maxOccurs="1" />
			<xsd:element name="ElementRegions" type="ElementRegionsType" maxOccurs="1" />
			<xsd:element name="ParticleRegions" type="ParticleRegionsType" maxOccurs="1" />
		</xsd:choice>
	</xsd:complexType>
	<xsd:complexType name="BenchmarksType">
		<xsd:choice minOccurs="0" maxOccurs="unbounded">
			<xsd:element name="crusher" type="crusherType" maxOccurs="1" />
			<xsd:element name="lassen" type="lassenType" maxOccurs="1" />
			<xsd:element name="quartz" type="quartzType" maxOccurs="1" />
		</xsd:choice>
	</xsd:complexType>
	<xsd:complexType name="crusherType">
		<xsd:choice minOccurs="0" maxOccurs="unbounded">
			<xsd:element name="Run" type="RunType" maxOccurs="1" />
		</xsd:choice>
	</xsd:complexType>
	<xsd:complexType name="RunType" />
	<xsd:complexType name="lassenType">
		<xsd:choice minOccurs="0" maxOccurs="unbounded">
			<xsd:element name="Run" type="RunType" maxOccurs="1" />
		</xsd:choice>
	</xsd:complexType>
	<xsd:complexType name="quartzType">
		<xsd:choice minOccurs="0" maxOccurs="unbounded">
			<xsd:element name="Run" type="RunType" maxOccurs="1" />
		</xsd:choice>
	</xsd:complexType>
	<xsd:complexType name="EventsType">
		<xsd:choice minOccurs="0" maxOccurs="unbounded">
			<xsd:element name="HaltEvent" type="HaltEventType" />
			<xsd:element name="PeriodicEvent" type="PeriodicEventType" />
			<xsd:element name="SoloEvent" type="SoloEventType" />
		</xsd:choice>
		<!--currentSubEvent => Index of the current subevent.-->
		<xsd:attribute name="currentSubEvent" type="integer" />
		<!--cycle => Current simulation cycle number.-->
		<xsd:attribute name="cycle" type="integer" />
		<!--dt => Current simulation timestep.-->
		<xsd:attribute name="dt" type="real64" />
		<!--time => Current simulation time.-->
		<xsd:attribute name="time" type="real64" />
	</xsd:complexType>
	<xsd:complexType name="HaltEventType">
		<xsd:choice minOccurs="0" maxOccurs="unbounded">
			<xsd:element name="HaltEvent" type="HaltEventType" />
			<xsd:element name="PeriodicEvent" type="PeriodicEventType" />
			<xsd:element name="SoloEvent" type="SoloEventType" />
		</xsd:choice>
		<!--currentSubEvent => Index of the current subevent-->
		<xsd:attribute name="currentSubEvent" type="integer" />
		<!--eventForecast => Indicates when the event is expected to execute-->
		<xsd:attribute name="eventForecast" type="integer" />
		<!--isTargetExecuting => Index of the current subevent-->
		<xsd:attribute name="isTargetExecuting" type="integer" />
		<!--lastCycle => Last event occurrence (cycle)-->
		<xsd:attribute name="lastCycle" type="integer" />
		<!--lastTime => Last event occurrence (time)-->
		<xsd:attribute name="lastTime" type="real64" />
	</xsd:complexType>
	<xsd:complexType name="PeriodicEventType">
		<xsd:choice minOccurs="0" maxOccurs="unbounded">
			<xsd:element name="HaltEvent" type="HaltEventType" />
			<xsd:element name="PeriodicEvent" type="PeriodicEventType" />
			<xsd:element name="SoloEvent" type="SoloEventType" />
		</xsd:choice>
		<!--currentSubEvent => Index of the current subevent-->
		<xsd:attribute name="currentSubEvent" type="integer" />
		<!--eventForecast => Indicates when the event is expected to execute-->
		<xsd:attribute name="eventForecast" type="integer" />
		<!--isTargetExecuting => Index of the current subevent-->
		<xsd:attribute name="isTargetExecuting" type="integer" />
		<!--lastCycle => Last event occurrence (cycle)-->
		<xsd:attribute name="lastCycle" type="integer" />
		<!--lastTime => Last event occurrence (time)-->
		<xsd:attribute name="lastTime" type="real64" />
	</xsd:complexType>
	<xsd:complexType name="SoloEventType">
		<xsd:choice minOccurs="0" maxOccurs="unbounded">
			<xsd:element name="HaltEvent" type="HaltEventType" />
			<xsd:element name="PeriodicEvent" type="PeriodicEventType" />
			<xsd:element name="SoloEvent" type="SoloEventType" />
		</xsd:choice>
		<!--currentSubEvent => Index of the current subevent-->
		<xsd:attribute name="currentSubEvent" type="integer" />
		<!--eventForecast => Indicates when the event is expected to execute-->
		<xsd:attribute name="eventForecast" type="integer" />
		<!--isTargetExecuting => Index of the current subevent-->
		<xsd:attribute name="isTargetExecuting" type="integer" />
		<!--lastCycle => Last event occurrence (cycle)-->
		<xsd:attribute name="lastCycle" type="integer" />
		<!--lastTime => Last event occurrence (time)-->
		<xsd:attribute name="lastTime" type="real64" />
	</xsd:complexType>
	<xsd:complexType name="FieldSpecificationsType">
		<xsd:choice minOccurs="0" maxOccurs="unbounded">
			<xsd:element name="Aquifer" type="AquiferType" />
			<xsd:element name="Dirichlet" type="DirichletType" />
			<xsd:element name="FieldSpecification" type="FieldSpecificationType" />
			<xsd:element name="HydrostaticEquilibrium" type="HydrostaticEquilibriumType" />
			<xsd:element name="PML" type="PMLType" />
			<xsd:element name="SourceFlux" type="SourceFluxType" />
			<xsd:element name="Traction" type="TractionType" />
		</xsd:choice>
	</xsd:complexType>
	<xsd:complexType name="AquiferType">
		<!--component => Component of field (if tensor) to apply boundary condition to.-->
		<xsd:attribute name="component" type="integer" />
		<!--cumulativeFlux => (no description available)-->
		<xsd:attribute name="cumulativeFlux" type="real64" />
		<!--fieldName => Name of field that boundary condition is applied to.-->
		<xsd:attribute name="fieldName" type="groupNameRef" />
		<!--objectPath => Path to the target field-->
		<xsd:attribute name="objectPath" type="groupNameRef" />
	</xsd:complexType>
	<xsd:complexType name="DirichletType" />
	<xsd:complexType name="FieldSpecificationType" />
	<xsd:complexType name="HydrostaticEquilibriumType">
		<!--component => Component of field (if tensor) to apply boundary condition to.-->
		<xsd:attribute name="component" type="integer" />
		<!--fieldName => Name of field that boundary condition is applied to.-->
		<xsd:attribute name="fieldName" type="groupNameRef" />
		<!--initialCondition => Boundary condition is applied as an initial condition.-->
		<xsd:attribute name="initialCondition" type="integer" />
		<!--setNames => Name of sets that boundary condition is applied to.-->
		<xsd:attribute name="setNames" type="groupNameRef_array" />
	</xsd:complexType>
	<xsd:complexType name="PMLType">
		<!--fieldName => Name of field that boundary condition is applied to.-->
		<xsd:attribute name="fieldName" type="groupNameRef" />
		<!--initialCondition => Boundary condition is applied as an initial condition.-->
		<xsd:attribute name="initialCondition" type="integer" />
	</xsd:complexType>
	<xsd:complexType name="SourceFluxType">
		<!--fieldName => Name of field that boundary condition is applied to.-->
		<xsd:attribute name="fieldName" type="groupNameRef" />
	</xsd:complexType>
	<xsd:complexType name="TractionType">
		<!--component => Component of field (if tensor) to apply boundary condition to.-->
		<xsd:attribute name="component" type="integer" />
		<!--fieldName => Name of field that boundary condition is applied to.-->
		<xsd:attribute name="fieldName" type="groupNameRef" />
	</xsd:complexType>
	<xsd:complexType name="FunctionsType">
		<xsd:choice minOccurs="0" maxOccurs="unbounded">
			<xsd:element name="CompositeFunction" type="CompositeFunctionType" />
			<xsd:element name="MultivariableTableFunction" type="MultivariableTableFunctionType" />
			<xsd:element name="SymbolicFunction" type="SymbolicFunctionType" />
			<xsd:element name="TableFunction" type="TableFunctionType" />
		</xsd:choice>
	</xsd:complexType>
	<xsd:complexType name="CompositeFunctionType" />
	<xsd:complexType name="MultivariableTableFunctionType" />
	<xsd:complexType name="SymbolicFunctionType" />
	<xsd:complexType name="TableFunctionType" />
	<xsd:complexType name="GeometryType">
		<xsd:choice minOccurs="0" maxOccurs="unbounded">
			<xsd:element name="Box" type="BoxType" />
			<xsd:element name="CustomPolarObject" type="CustomPolarObjectType" />
			<xsd:element name="Cylinder" type="CylinderType" />
			<xsd:element name="Disc" type="DiscType" />
			<xsd:element name="Rectangle" type="RectangleType" />
			<xsd:element name="ThickPlane" type="ThickPlaneType" />
		</xsd:choice>
	</xsd:complexType>
	<xsd:complexType name="BoxType">
		<!--center => (no description available)-->
		<xsd:attribute name="center" type="R1Tensor" />
		<!--cosStrike => (no description available)-->
		<xsd:attribute name="cosStrike" type="real64" />
		<!--sinStrike => (no description available)-->
		<xsd:attribute name="sinStrike" type="real64" />
	</xsd:complexType>
	<xsd:complexType name="CustomPolarObjectType" />
	<xsd:complexType name="CylinderType" />
	<xsd:complexType name="DiscType" />
	<xsd:complexType name="RectangleType" />
	<xsd:complexType name="ThickPlaneType" />
	<xsd:complexType name="IncludedType">
		<xsd:choice minOccurs="0" maxOccurs="unbounded">
			<xsd:element name="File" type="FileType" />
		</xsd:choice>
	</xsd:complexType>
	<xsd:complexType name="FileType" />
	<xsd:complexType name="MeshType">
		<xsd:choice minOccurs="0" maxOccurs="unbounded">
			<xsd:element name="InternalMesh" type="InternalMeshType" />
			<xsd:element name="InternalWellbore" type="InternalWellboreType" />
			<xsd:element name="ParticleMesh" type="ParticleMeshType" />
			<xsd:element name="VTKMesh" type="VTKMeshType" />
		</xsd:choice>
	</xsd:complexType>
	<xsd:complexType name="InternalMeshType">
		<xsd:choice minOccurs="0" maxOccurs="unbounded">
			<xsd:element name="InternalWell" type="InternalWellType" />
			<xsd:element name="meshLevels" type="meshLevelsType" />
		</xsd:choice>
	</xsd:complexType>
	<xsd:complexType name="InternalWellType">
		<xsd:choice minOccurs="0" maxOccurs="unbounded">
			<xsd:element name="Perforation" type="PerforationType" />
		</xsd:choice>
	</xsd:complexType>
	<xsd:complexType name="PerforationType" />
	<xsd:complexType name="InternalWellboreType">
		<xsd:choice minOccurs="0" maxOccurs="unbounded">
			<xsd:element name="InternalWell" type="InternalWellType" />
			<xsd:element name="meshLevels" type="meshLevelsType" />
		</xsd:choice>
		<!--nx => Number of elements in the x-direction within each mesh block-->
		<xsd:attribute name="nx" type="integer_array" />
		<!--ny => Number of elements in the y-direction within each mesh block-->
		<xsd:attribute name="ny" type="integer_array" />
		<!--xCoords => x-coordinates of each mesh block vertex-->
		<xsd:attribute name="xCoords" type="real64_array" />
		<!--yCoords => y-coordinates of each mesh block vertex-->
		<xsd:attribute name="yCoords" type="real64_array" />
	</xsd:complexType>
	<xsd:complexType name="ParticleMeshType">
		<xsd:choice minOccurs="0" maxOccurs="unbounded">
			<xsd:element name="meshLevels" type="meshLevelsType" />
		</xsd:choice>
	</xsd:complexType>
	<xsd:complexType name="VTKMeshType">
		<xsd:choice minOccurs="0" maxOccurs="unbounded">
			<xsd:element name="InternalWell" type="InternalWellType" />
			<xsd:element name="meshLevels" type="meshLevelsType" />
		</xsd:choice>
	</xsd:complexType>
	<xsd:complexType name="NumericalMethodsType">
		<xsd:choice minOccurs="0" maxOccurs="unbounded">
			<xsd:element name="FiniteElements" type="FiniteElementsType" maxOccurs="1" />
			<xsd:element name="FiniteVolume" type="FiniteVolumeType" maxOccurs="1" />
		</xsd:choice>
	</xsd:complexType>
	<xsd:complexType name="FiniteElementsType">
		<xsd:choice minOccurs="0" maxOccurs="unbounded">
			<xsd:element name="FiniteElementSpace" type="FiniteElementSpaceType" />
			<xsd:element name="LinearSolverParameters" type="LinearSolverParametersType" maxOccurs="1" />
			<xsd:element name="NonlinearSolverParameters" type="NonlinearSolverParametersType" maxOccurs="1" />
		</xsd:choice>
	</xsd:complexType>
	<xsd:complexType name="FiniteElementSpaceType" />
	<xsd:complexType name="LinearSolverParametersType" />
	<xsd:complexType name="NonlinearSolverParametersType">
		<!--newtonNumberOfIterations => Number of Newton's iterations.-->
		<xsd:attribute name="newtonNumberOfIterations" type="integer" />
		<!--normType => Norm used by the flow solver to check nonlinear convergence. Valid options:
* Linfinity
* L2-->
		<xsd:attribute name="normType" type="geos_solverBaseKernels_NormType" />
	</xsd:complexType>
	<xsd:simpleType name="geos_solverBaseKernels_NormType">
		<xsd:restriction base="xsd:string">
			<xsd:pattern value=".*[\[\]`$].*|Linfinity|L2" />
		</xsd:restriction>
	</xsd:simpleType>
	<xsd:complexType name="FiniteVolumeType">
		<xsd:choice minOccurs="0" maxOccurs="unbounded">
			<xsd:element name="HybridMimeticDiscretization" type="HybridMimeticDiscretizationType" />
			<xsd:element name="TwoPointFluxApproximation" type="TwoPointFluxApproximationType" />
		</xsd:choice>
	</xsd:complexType>
	<xsd:complexType name="HybridMimeticDiscretizationType" />
	<xsd:complexType name="TwoPointFluxApproximationType">
		<!--cellStencil => (no description available)-->
		<xsd:attribute name="cellStencil" type="geos_CellElementStencilTPFA" />
		<!--coefficientName => Name of coefficient field-->
		<xsd:attribute name="coefficientName" type="groupNameRef" />
		<!--edfmStencil => (no description available)-->
		<xsd:attribute name="edfmStencil" type="geos_EmbeddedSurfaceToCellStencil" />
		<!--faceElementToCellStencil => (no description available)-->
		<xsd:attribute name="faceElementToCellStencil" type="geos_FaceElementToCellStencil" />
		<!--fieldName => Name of primary solution field-->
		<xsd:attribute name="fieldName" type="groupNameRef_array" />
		<!--fractureStencil => (no description available)-->
		<xsd:attribute name="fractureStencil" type="geos_SurfaceElementStencil" />
		<!--targetRegions => List of regions to build the stencil for-->
		<xsd:attribute name="targetRegions" type="geos_mapBase&lt;string, LvArray_Array&lt;string, 1, camp_int_seq&lt;long, 0l>, int, LvArray_ChaiBuffer>, std_integral_constant&lt;bool, true> >" />
	</xsd:complexType>
	<xsd:complexType name="OutputsType">
		<xsd:choice minOccurs="0" maxOccurs="unbounded">
			<xsd:element name="Blueprint" type="BlueprintType" />
			<xsd:element name="Catalyst" type="CatalystType" />
			<xsd:element name="ChomboIO" type="ChomboIOType" />
			<xsd:element name="Python" type="PythonType" />
			<xsd:element name="Restart" type="RestartType" />
			<xsd:element name="Silo" type="SiloType" />
			<xsd:element name="TimeHistory" type="TimeHistoryType" />
			<xsd:element name="VTK" type="VTKType" />
		</xsd:choice>
	</xsd:complexType>
	<xsd:complexType name="BlueprintType" />
	<xsd:complexType name="CatalystType" />
	<xsd:complexType name="ChomboIOType" />
	<xsd:complexType name="PythonType" />
	<xsd:complexType name="RestartType" />
	<xsd:complexType name="SiloType" />
	<xsd:complexType name="TimeHistoryType">
		<!--restart => The current history record to be written, on restart from an earlier time allows use to remove invalid future history.-->
		<xsd:attribute name="restart" type="integer" />
	</xsd:complexType>
	<xsd:complexType name="VTKType" />
	<xsd:complexType name="ParametersType">
		<xsd:choice minOccurs="0" maxOccurs="unbounded">
			<xsd:element name="Parameter" type="ParameterType" />
		</xsd:choice>
	</xsd:complexType>
	<xsd:complexType name="ParameterType" />
	<xsd:complexType name="SolversType">
		<xsd:choice minOccurs="0" maxOccurs="unbounded">
			<xsd:element name="AcousticFirstOrderSEM" type="AcousticFirstOrderSEMType" />
			<xsd:element name="AcousticSEM" type="AcousticSEMType" />
			<xsd:element name="AcousticVTISEM" type="AcousticVTISEMType" />
			<xsd:element name="CompositionalMultiphaseFVM" type="CompositionalMultiphaseFVMType" />
			<xsd:element name="CompositionalMultiphaseHybridFVM" type="CompositionalMultiphaseHybridFVMType" />
			<xsd:element name="CompositionalMultiphaseReservoir" type="CompositionalMultiphaseReservoirType" />
			<xsd:element name="CompositionalMultiphaseReservoirPoromechanics" type="CompositionalMultiphaseReservoirPoromechanicsType" />
			<xsd:element name="CompositionalMultiphaseWell" type="CompositionalMultiphaseWellType" />
			<xsd:element name="ElasticFirstOrderSEM" type="ElasticFirstOrderSEMType" />
			<xsd:element name="ElasticSEM" type="ElasticSEMType" />
			<xsd:element name="EmbeddedSurfaceGenerator" type="EmbeddedSurfaceGeneratorType" />
			<xsd:element name="FlowProppantTransport" type="FlowProppantTransportType" />
			<xsd:element name="Hydrofracture" type="HydrofractureType" />
			<xsd:element name="LagrangianContact" type="LagrangianContactType" />
			<xsd:element name="LaplaceFEM" type="LaplaceFEMType" />
			<xsd:element name="MultiphasePoromechanics" type="MultiphasePoromechanicsType" />
			<xsd:element name="MultiphasePoromechanicsReservoir" type="MultiphasePoromechanicsReservoirType" />
			<xsd:element name="PhaseFieldDamageFEM" type="PhaseFieldDamageFEMType" />
			<xsd:element name="PhaseFieldFracture" type="PhaseFieldFractureType" />
			<xsd:element name="ProppantTransport" type="ProppantTransportType" />
			<xsd:element name="ReactiveCompositionalMultiphaseOBL" type="ReactiveCompositionalMultiphaseOBLType" />
			<xsd:element name="SinglePhaseFVM" type="SinglePhaseFVMType" />
			<xsd:element name="SinglePhaseHybridFVM" type="SinglePhaseHybridFVMType" />
			<xsd:element name="SinglePhasePoromechanics" type="SinglePhasePoromechanicsType" />
			<xsd:element name="SinglePhasePoromechanicsConformingFractures" type="SinglePhasePoromechanicsConformingFracturesType" />
			<xsd:element name="SinglePhasePoromechanicsEmbeddedFractures" type="SinglePhasePoromechanicsEmbeddedFracturesType" />
			<xsd:element name="SinglePhasePoromechanicsReservoir" type="SinglePhasePoromechanicsReservoirType" />
			<xsd:element name="SinglePhaseProppantFVM" type="SinglePhaseProppantFVMType" />
			<xsd:element name="SinglePhaseReservoir" type="SinglePhaseReservoirType" />
			<xsd:element name="SinglePhaseReservoirPoromechanics" type="SinglePhaseReservoirPoromechanicsType" />
			<xsd:element name="SinglePhaseWell" type="SinglePhaseWellType" />
			<xsd:element name="SolidMechanicsEmbeddedFractures" type="SolidMechanicsEmbeddedFracturesType" />
			<xsd:element name="SolidMechanicsLagrangianSSLE" type="SolidMechanicsLagrangianSSLEType" />
			<xsd:element name="SolidMechanics_LagrangianFEM" type="SolidMechanics_LagrangianFEMType" />
			<xsd:element name="SolidMechanics_MPM" type="SolidMechanics_MPMType" />
			<xsd:element name="SurfaceGenerator" type="SurfaceGeneratorType" />
		</xsd:choice>
	</xsd:complexType>
	<xsd:complexType name="AcousticFirstOrderSEMType">
		<xsd:choice minOccurs="0" maxOccurs="unbounded">
			<xsd:element name="LinearSolverParameters" type="LinearSolverParametersType" maxOccurs="1" />
			<xsd:element name="NonlinearSolverParameters" type="NonlinearSolverParametersType" maxOccurs="1" />
			<xsd:element name="SolverStatistics" type="SolverStatisticsType" />
		</xsd:choice>
		<!--indexSeismoTrace => Count for output pressure at receivers-->
		<xsd:attribute name="indexSeismoTrace" type="integer" />
		<!--maxStableDt => Value of the Maximum Stable Timestep for this solver.-->
		<xsd:attribute name="maxStableDt" type="real64" />
		<!--meshTargets => MeshBody/Region combinations that the solver will be applied to.-->
		<xsd:attribute name="meshTargets" type="geos_mapBase&lt;std_pair&lt;string, string >, LvArray_Array&lt;string, 1, camp_int_seq&lt;long, 0l>, int, LvArray_ChaiBuffer>, std_integral_constant&lt;bool, true> >" />
		<!--pressureNp1AtReceivers => Pressure value at each receiver for each timestep-->
		<xsd:attribute name="pressureNp1AtReceivers" type="real32_array2d" />
		<!--rcvElem => Element containing the receivers-->
		<xsd:attribute name="rcvElem" type="integer_array" />
		<!--receiverConstants => Constant part of the receiver for the nodes listed in m_receiverNodeIds-->
		<xsd:attribute name="receiverConstants" type="real64_array2d" />
		<!--receiverIsLocal => Flag that indicates whether the receiver is local to this MPI rank-->
		<xsd:attribute name="receiverIsLocal" type="integer_array" />
		<!--receiverNodeIds => Indices of the nodes (in the right order) for each receiver point-->
		<xsd:attribute name="receiverNodeIds" type="integer_array2d" />
		<!--receiverRegion => Region containing the receivers-->
		<xsd:attribute name="receiverRegion" type="integer_array" />
		<!--sourceConstants => Constant part of the source for the nodes listed in m_sourceNodeIds-->
		<xsd:attribute name="sourceConstants" type="real64_array2d" />
		<!--sourceElem => Element containing the sources-->
		<xsd:attribute name="sourceElem" type="integer_array" />
		<!--sourceIsAccessible => Flag that indicates whether the source is local to this MPI rank-->
		<xsd:attribute name="sourceIsAccessible" type="integer_array" />
		<!--sourceNodeIds => Indices of the nodes (in the right order) for each source point-->
		<xsd:attribute name="sourceNodeIds" type="integer_array2d" />
		<!--sourceRegion => Region containing the sources-->
		<xsd:attribute name="sourceRegion" type="integer_array" />
		<!--sourceValue => Source Value of the sources-->
		<xsd:attribute name="sourceValue" type="real32_array2d" />
		<!--useDAS => Flag to indicate if DAS type of data will be modeled-->
		<xsd:attribute name="useDAS" type="integer" />
		<!--usePML => Flag to apply PML-->
		<xsd:attribute name="usePML" type="integer" />
		<!--uxNp1AtReceivers => Ux value at each receiver for each timestep-->
		<xsd:attribute name="uxNp1AtReceivers" type="real32_array2d" />
		<!--uyNp1AtReceivers => Uy value at each receiver for each timestep-->
		<xsd:attribute name="uyNp1AtReceivers" type="real32_array2d" />
		<!--uzNp1AtReceivers => Uz value at each receiver for each timestep-->
		<xsd:attribute name="uzNp1AtReceivers" type="real32_array2d" />
	</xsd:complexType>
	<xsd:complexType name="SolverStatisticsType">
		<!--numDiscardedLinearIterations => Cumulative number of discarded linear iterations-->
		<xsd:attribute name="numDiscardedLinearIterations" type="integer" />
		<!--numDiscardedNonlinearIterations => Cumulative number of discarded nonlinear iterations-->
		<xsd:attribute name="numDiscardedNonlinearIterations" type="integer" />
		<!--numDiscardedOuterLoopIterations => Cumulative number of discarded outer loop iterations-->
		<xsd:attribute name="numDiscardedOuterLoopIterations" type="integer" />
		<!--numSuccessfulLinearIterations => Cumulative number of successful linear iterations-->
		<xsd:attribute name="numSuccessfulLinearIterations" type="integer" />
		<!--numSuccessfulNonlinearIterations => Cumulative number of successful nonlinear iterations-->
		<xsd:attribute name="numSuccessfulNonlinearIterations" type="integer" />
		<!--numSuccessfulOuterLoopIterations => Cumulative number of successful outer loop iterations-->
		<xsd:attribute name="numSuccessfulOuterLoopIterations" type="integer" />
		<!--numTimeStepCuts => Number of time step cuts-->
		<xsd:attribute name="numTimeStepCuts" type="integer" />
		<!--numTimeSteps => Number of time steps-->
		<xsd:attribute name="numTimeSteps" type="integer" />
	</xsd:complexType>
	<xsd:complexType name="AcousticSEMType">
		<xsd:choice minOccurs="0" maxOccurs="unbounded">
			<xsd:element name="LinearSolverParameters" type="LinearSolverParametersType" maxOccurs="1" />
			<xsd:element name="NonlinearSolverParameters" type="NonlinearSolverParametersType" maxOccurs="1" />
			<xsd:element name="SolverStatistics" type="SolverStatisticsType" />
		</xsd:choice>
		<!--indexSeismoTrace => Count for output pressure at receivers-->
		<xsd:attribute name="indexSeismoTrace" type="integer" />
		<!--maxStableDt => Value of the Maximum Stable Timestep for this solver.-->
		<xsd:attribute name="maxStableDt" type="real64" />
		<!--meshTargets => MeshBody/Region combinations that the solver will be applied to.-->
		<xsd:attribute name="meshTargets" type="geos_mapBase&lt;std_pair&lt;string, string >, LvArray_Array&lt;string, 1, camp_int_seq&lt;long, 0l>, int, LvArray_ChaiBuffer>, std_integral_constant&lt;bool, true> >" />
		<!--pressureNp1AtReceivers => Pressure value at each receiver for each timestep-->
		<xsd:attribute name="pressureNp1AtReceivers" type="real32_array2d" />
		<!--rcvElem => Element containing the receivers-->
		<xsd:attribute name="rcvElem" type="integer_array" />
		<!--receiverConstants => Constant part of the receiver for the nodes listed in m_receiverNodeIds-->
		<xsd:attribute name="receiverConstants" type="real64_array2d" />
		<!--receiverIsLocal => Flag that indicates whether the receiver is local to this MPI rank-->
		<xsd:attribute name="receiverIsLocal" type="integer_array" />
		<!--receiverNodeIds => Indices of the nodes (in the right order) for each receiver point-->
		<xsd:attribute name="receiverNodeIds" type="integer_array2d" />
		<!--receiverRegion => Region containing the receivers-->
		<xsd:attribute name="receiverRegion" type="integer_array" />
		<!--sourceConstants => Constant part of the source for the nodes listed in m_sourceNodeIds-->
		<xsd:attribute name="sourceConstants" type="real64_array2d" />
		<!--sourceIsAccessible => Flag that indicates whether the source is local to this MPI rank-->
		<xsd:attribute name="sourceIsAccessible" type="integer_array" />
		<!--sourceNodeIds => Indices of the nodes (in the right order) for each source point-->
		<xsd:attribute name="sourceNodeIds" type="integer_array2d" />
		<!--sourceValue => Source Value of the sources-->
		<xsd:attribute name="sourceValue" type="real32_array2d" />
		<!--useDAS => Flag to indicate if DAS type of data will be modeled-->
		<xsd:attribute name="useDAS" type="integer" />
		<!--usePML => Flag to apply PML-->
		<xsd:attribute name="usePML" type="integer" />
	</xsd:complexType>
	<xsd:complexType name="AcousticVTISEMType">
		<xsd:choice minOccurs="0" maxOccurs="unbounded">
			<xsd:element name="LinearSolverParameters" type="LinearSolverParametersType" maxOccurs="1" />
			<xsd:element name="NonlinearSolverParameters" type="NonlinearSolverParametersType" maxOccurs="1" />
			<xsd:element name="SolverStatistics" type="SolverStatisticsType" />
		</xsd:choice>
		<!--indexSeismoTrace => Count for output pressure at receivers-->
		<xsd:attribute name="indexSeismoTrace" type="integer" />
		<!--maxStableDt => Value of the Maximum Stable Timestep for this solver.-->
		<xsd:attribute name="maxStableDt" type="real64" />
		<!--meshTargets => MeshBody/Region combinations that the solver will be applied to.-->
		<xsd:attribute name="meshTargets" type="geos_mapBase&lt;std_pair&lt;string, string >, LvArray_Array&lt;string, 1, camp_int_seq&lt;long, 0l>, int, LvArray_ChaiBuffer>, std_integral_constant&lt;bool, true> >" />
		<!--pressureNp1AtReceivers => Pressure value at each receiver for each timestep-->
		<xsd:attribute name="pressureNp1AtReceivers" type="real32_array2d" />
		<!--rcvElem => Element containing the receivers-->
		<xsd:attribute name="rcvElem" type="integer_array" />
		<!--receiverConstants => Constant part of the receiver for the nodes listed in m_receiverNodeIds-->
		<xsd:attribute name="receiverConstants" type="real64_array2d" />
		<!--receiverIsLocal => Flag that indicates whether the receiver is local to this MPI rank-->
		<xsd:attribute name="receiverIsLocal" type="integer_array" />
		<!--receiverNodeIds => Indices of the nodes (in the right order) for each receiver point-->
		<xsd:attribute name="receiverNodeIds" type="integer_array2d" />
		<!--receiverRegion => Region containing the receivers-->
		<xsd:attribute name="receiverRegion" type="integer_array" />
		<!--sourceConstants => Constant part of the source for the nodes listed in m_sourceNodeIds-->
		<xsd:attribute name="sourceConstants" type="real64_array2d" />
		<!--sourceIsAccessible => Flag that indicates whether the source is local to this MPI rank-->
		<xsd:attribute name="sourceIsAccessible" type="integer_array" />
		<!--sourceNodeIds => Indices of the nodes (in the right order) for each source point-->
		<xsd:attribute name="sourceNodeIds" type="integer_array2d" />
		<!--sourceValue => Source Value of the sources-->
		<xsd:attribute name="sourceValue" type="real32_array2d" />
		<!--useDAS => Flag to indicate if DAS type of data will be modeled-->
		<xsd:attribute name="useDAS" type="integer" />
		<!--usePML => Flag to apply PML-->
		<xsd:attribute name="usePML" type="integer" />
	</xsd:complexType>
	<xsd:complexType name="CompositionalMultiphaseFVMType">
		<xsd:choice minOccurs="0" maxOccurs="unbounded">
			<xsd:element name="LinearSolverParameters" type="LinearSolverParametersType" maxOccurs="1" />
			<xsd:element name="NonlinearSolverParameters" type="NonlinearSolverParametersType" maxOccurs="1" />
			<xsd:element name="SolverStatistics" type="SolverStatisticsType" />
		</xsd:choice>
		<!--maxStableDt => Value of the Maximum Stable Timestep for this solver.-->
		<xsd:attribute name="maxStableDt" type="real64" />
		<!--meshTargets => MeshBody/Region combinations that the solver will be applied to.-->
		<xsd:attribute name="meshTargets" type="geos_mapBase&lt;std_pair&lt;string, string >, LvArray_Array&lt;string, 1, camp_int_seq&lt;long, 0l>, int, LvArray_ChaiBuffer>, std_integral_constant&lt;bool, true> >" />
	</xsd:complexType>
	<xsd:complexType name="CompositionalMultiphaseHybridFVMType">
		<xsd:choice minOccurs="0" maxOccurs="unbounded">
			<xsd:element name="LinearSolverParameters" type="LinearSolverParametersType" maxOccurs="1" />
			<xsd:element name="NonlinearSolverParameters" type="NonlinearSolverParametersType" maxOccurs="1" />
			<xsd:element name="SolverStatistics" type="SolverStatisticsType" />
		</xsd:choice>
		<!--maxStableDt => Value of the Maximum Stable Timestep for this solver.-->
		<xsd:attribute name="maxStableDt" type="real64" />
		<!--meshTargets => MeshBody/Region combinations that the solver will be applied to.-->
		<xsd:attribute name="meshTargets" type="geos_mapBase&lt;std_pair&lt;string, string >, LvArray_Array&lt;string, 1, camp_int_seq&lt;long, 0l>, int, LvArray_ChaiBuffer>, std_integral_constant&lt;bool, true> >" />
	</xsd:complexType>
	<xsd:complexType name="CompositionalMultiphaseReservoirType">
		<xsd:choice minOccurs="0" maxOccurs="unbounded">
			<xsd:element name="LinearSolverParameters" type="LinearSolverParametersType" maxOccurs="1" />
			<xsd:element name="NonlinearSolverParameters" type="NonlinearSolverParametersType" maxOccurs="1" />
			<xsd:element name="SolverStatistics" type="SolverStatisticsType" />
		</xsd:choice>
		<!--discretization => Name of discretization object (defined in the :ref:`NumericalMethodsManager`) to use for this solver. For instance, if this is a Finite Element Solver, the name of a :ref:`FiniteElement` should be specified. If this is a Finite Volume Method, the name of a :ref:`FiniteVolume` discretization should be specified.-->
		<xsd:attribute name="discretization" type="groupNameRef" />
		<!--maxStableDt => Value of the Maximum Stable Timestep for this solver.-->
		<xsd:attribute name="maxStableDt" type="real64" />
		<!--meshTargets => MeshBody/Region combinations that the solver will be applied to.-->
		<xsd:attribute name="meshTargets" type="geos_mapBase&lt;std_pair&lt;string, string >, LvArray_Array&lt;string, 1, camp_int_seq&lt;long, 0l>, int, LvArray_ChaiBuffer>, std_integral_constant&lt;bool, true> >" />
	</xsd:complexType>
	<xsd:complexType name="CompositionalMultiphaseReservoirPoromechanicsType">
		<xsd:choice minOccurs="0" maxOccurs="unbounded">
			<xsd:element name="LinearSolverParameters" type="LinearSolverParametersType" maxOccurs="1" />
			<xsd:element name="NonlinearSolverParameters" type="NonlinearSolverParametersType" maxOccurs="1" />
			<xsd:element name="SolverStatistics" type="SolverStatisticsType" />
		</xsd:choice>
		<!--discretization => Name of discretization object (defined in the :ref:`NumericalMethodsManager`) to use for this solver. For instance, if this is a Finite Element Solver, the name of a :ref:`FiniteElement` should be specified. If this is a Finite Volume Method, the name of a :ref:`FiniteVolume` discretization should be specified.-->
		<xsd:attribute name="discretization" type="groupNameRef" />
		<!--maxStableDt => Value of the Maximum Stable Timestep for this solver.-->
		<xsd:attribute name="maxStableDt" type="real64" />
		<!--meshTargets => MeshBody/Region combinations that the solver will be applied to.-->
		<xsd:attribute name="meshTargets" type="geos_mapBase&lt;std_pair&lt;string, string >, LvArray_Array&lt;string, 1, camp_int_seq&lt;long, 0l>, int, LvArray_ChaiBuffer>, std_integral_constant&lt;bool, true> >" />
		<!--performStressInitialization => Flag to indicate that the solver is going to perform stress initialization-->
		<xsd:attribute name="performStressInitialization" type="integer" />
	</xsd:complexType>
	<xsd:complexType name="CompositionalMultiphaseWellType">
		<xsd:choice minOccurs="0" maxOccurs="unbounded">
			<xsd:element name="LinearSolverParameters" type="LinearSolverParametersType" maxOccurs="1" />
			<xsd:element name="NonlinearSolverParameters" type="NonlinearSolverParametersType" maxOccurs="1" />
			<xsd:element name="SolverStatistics" type="SolverStatisticsType" />
			<xsd:element name="WellControls" type="WellControlsType" />
		</xsd:choice>
		<!--discretization => Name of discretization object (defined in the :ref:`NumericalMethodsManager`) to use for this solver. For instance, if this is a Finite Element Solver, the name of a :ref:`FiniteElement` should be specified. If this is a Finite Volume Method, the name of a :ref:`FiniteVolume` discretization should be specified.-->
		<xsd:attribute name="discretization" type="groupNameRef" />
		<!--maxStableDt => Value of the Maximum Stable Timestep for this solver.-->
		<xsd:attribute name="maxStableDt" type="real64" />
		<!--meshTargets => MeshBody/Region combinations that the solver will be applied to.-->
		<xsd:attribute name="meshTargets" type="geos_mapBase&lt;std_pair&lt;string, string >, LvArray_Array&lt;string, 1, camp_int_seq&lt;long, 0l>, int, LvArray_ChaiBuffer>, std_integral_constant&lt;bool, true> >" />
	</xsd:complexType>
	<xsd:complexType name="WellControlsType">
		<!--currentControl => Current well control-->
		<xsd:attribute name="currentControl" type="geos_WellControls_Control" />
	</xsd:complexType>
	<xsd:simpleType name="geos_WellControls_Control">
		<xsd:restriction base="xsd:string">
			<xsd:pattern value=".*[\[\]`$].*|BHP|phaseVolRate|totalVolRate|uninitialized" />
		</xsd:restriction>
	</xsd:simpleType>
	<xsd:complexType name="ElasticFirstOrderSEMType">
		<xsd:choice minOccurs="0" maxOccurs="unbounded">
			<xsd:element name="LinearSolverParameters" type="LinearSolverParametersType" maxOccurs="1" />
			<xsd:element name="NonlinearSolverParameters" type="NonlinearSolverParametersType" maxOccurs="1" />
			<xsd:element name="SolverStatistics" type="SolverStatisticsType" />
		</xsd:choice>
		<!--displacementxNp1AtReceivers => Displacement value at each receiver for each timestep (x-components)-->
		<xsd:attribute name="displacementxNp1AtReceivers" type="real32_array2d" />
		<!--displacementyNp1AtReceivers => Displacement value at each receiver for each timestep (y-components)-->
		<xsd:attribute name="displacementyNp1AtReceivers" type="real32_array2d" />
		<!--displacementzNp1AtReceivers => Displacement value at each receiver for each timestep (z-components)-->
		<xsd:attribute name="displacementzNp1AtReceivers" type="real32_array2d" />
		<!--indexSeismoTrace => Count for output pressure at receivers-->
		<xsd:attribute name="indexSeismoTrace" type="integer" />
		<!--maxStableDt => Value of the Maximum Stable Timestep for this solver.-->
		<xsd:attribute name="maxStableDt" type="real64" />
		<!--meshTargets => MeshBody/Region combinations that the solver will be applied to.-->
		<xsd:attribute name="meshTargets" type="geos_mapBase&lt;std_pair&lt;string, string >, LvArray_Array&lt;string, 1, camp_int_seq&lt;long, 0l>, int, LvArray_ChaiBuffer>, std_integral_constant&lt;bool, true> >" />
		<!--rcvElem => Element containing the receivers-->
		<xsd:attribute name="rcvElem" type="integer_array" />
		<!--receiverConstants => Constant part of the receiver for the nodes listed in m_receiverNodeIds-->
		<xsd:attribute name="receiverConstants" type="real64_array2d" />
		<!--receiverIsLocal => Flag that indicates whether the receiver is local to this MPI rank-->
		<xsd:attribute name="receiverIsLocal" type="integer_array" />
		<!--receiverNodeIds => Indices of the nodes (in the right order) for each receiver point-->
		<xsd:attribute name="receiverNodeIds" type="integer_array2d" />
		<!--receiverRegion => Region containing the receivers-->
		<xsd:attribute name="receiverRegion" type="integer_array" />
		<!--sourceConstants => Constant part of the source for the nodes listed in m_sourceNodeIds-->
		<xsd:attribute name="sourceConstants" type="real64_array2d" />
		<!--sourceElem => Element containing the sources-->
		<xsd:attribute name="sourceElem" type="integer_array" />
		<!--sourceIsAccessible => Flag that indicates whether the source is local to this MPI rank-->
		<xsd:attribute name="sourceIsAccessible" type="integer_array" />
		<!--sourceNodeIds => Indices of the nodes (in the right order) for each source point-->
		<xsd:attribute name="sourceNodeIds" type="integer_array2d" />
		<!--sourceRegion => Region containing the sources-->
		<xsd:attribute name="sourceRegion" type="integer_array" />
		<!--sourceValue => Source Value of the sources-->
		<xsd:attribute name="sourceValue" type="real32_array2d" />
		<!--useDAS => Flag to indicate if DAS type of data will be modeled-->
		<xsd:attribute name="useDAS" type="integer" />
		<!--usePML => Flag to apply PML-->
		<xsd:attribute name="usePML" type="integer" />
	</xsd:complexType>
	<xsd:complexType name="ElasticSEMType">
		<xsd:choice minOccurs="0" maxOccurs="unbounded">
			<xsd:element name="LinearSolverParameters" type="LinearSolverParametersType" maxOccurs="1" />
			<xsd:element name="NonlinearSolverParameters" type="NonlinearSolverParametersType" maxOccurs="1" />
			<xsd:element name="SolverStatistics" type="SolverStatisticsType" />
		</xsd:choice>
		<!--displacementXNp1AtReceivers => Displacement value at each receiver for each timestep (x-component)-->
		<xsd:attribute name="displacementXNp1AtReceivers" type="real32_array2d" />
		<!--displacementYNp1AtReceivers => Displacement value at each receiver for each timestep (y-component)-->
		<xsd:attribute name="displacementYNp1AtReceivers" type="real32_array2d" />
		<!--displacementZNp1AtReceivers => Displacement value at each receiver for each timestep (z-component)-->
		<xsd:attribute name="displacementZNp1AtReceivers" type="real32_array2d" />
		<!--indexSeismoTrace => Count for output pressure at receivers-->
		<xsd:attribute name="indexSeismoTrace" type="integer" />
		<!--maxStableDt => Value of the Maximum Stable Timestep for this solver.-->
		<xsd:attribute name="maxStableDt" type="real64" />
		<!--meshTargets => MeshBody/Region combinations that the solver will be applied to.-->
		<xsd:attribute name="meshTargets" type="geos_mapBase&lt;std_pair&lt;string, string >, LvArray_Array&lt;string, 1, camp_int_seq&lt;long, 0l>, int, LvArray_ChaiBuffer>, std_integral_constant&lt;bool, true> >" />
		<!--rcvElem => Element containing the receivers-->
		<xsd:attribute name="rcvElem" type="integer_array" />
		<!--receiverConstants => Constant part of the receiver for the nodes listed in m_receiverNodeIds-->
		<xsd:attribute name="receiverConstants" type="real64_array2d" />
		<!--receiverIsLocal => Flag that indicates whether the receiver is local to this MPI rank-->
		<xsd:attribute name="receiverIsLocal" type="integer_array" />
		<!--receiverNodeIds => Indices of the nodes (in the right order) for each receiver point-->
		<xsd:attribute name="receiverNodeIds" type="integer_array2d" />
		<!--receiverRegion => Region containing the receivers-->
		<xsd:attribute name="receiverRegion" type="integer_array" />
		<!--sourceConstants => Constant part of the source for the nodes listed in m_sourceNodeIds in z-direction-->
		<xsd:attribute name="sourceConstants" type="real64_array2d" />
		<!--sourceIsAccessible => Flag that indicates whether the source is local to this MPI rank-->
		<xsd:attribute name="sourceIsAccessible" type="integer_array" />
		<!--sourceNodeIds => Indices of the nodes (in the right order) for each source point-->
		<xsd:attribute name="sourceNodeIds" type="integer_array2d" />
		<!--sourceValue => Source Value of the sources-->
		<xsd:attribute name="sourceValue" type="real32_array2d" />
		<!--useDAS => Flag to indicate if DAS type of data will be modeled-->
		<xsd:attribute name="useDAS" type="integer" />
		<!--usePML => Flag to apply PML-->
		<xsd:attribute name="usePML" type="integer" />
	</xsd:complexType>
	<xsd:complexType name="EmbeddedSurfaceGeneratorType">
		<xsd:choice minOccurs="0" maxOccurs="unbounded">
			<xsd:element name="LinearSolverParameters" type="LinearSolverParametersType" maxOccurs="1" />
			<xsd:element name="NonlinearSolverParameters" type="NonlinearSolverParametersType" maxOccurs="1" />
			<xsd:element name="SolverStatistics" type="SolverStatisticsType" />
		</xsd:choice>
		<!--maxStableDt => Value of the Maximum Stable Timestep for this solver.-->
		<xsd:attribute name="maxStableDt" type="real64" />
		<!--meshTargets => MeshBody/Region combinations that the solver will be applied to.-->
		<xsd:attribute name="meshTargets" type="geos_mapBase&lt;std_pair&lt;string, string >, LvArray_Array&lt;string, 1, camp_int_seq&lt;long, 0l>, int, LvArray_ChaiBuffer>, std_integral_constant&lt;bool, true> >" />
	</xsd:complexType>
	<xsd:complexType name="FlowProppantTransportType">
		<xsd:choice minOccurs="0" maxOccurs="unbounded">
			<xsd:element name="LinearSolverParameters" type="LinearSolverParametersType" maxOccurs="1" />
			<xsd:element name="NonlinearSolverParameters" type="NonlinearSolverParametersType" maxOccurs="1" />
			<xsd:element name="SolverStatistics" type="SolverStatisticsType" />
		</xsd:choice>
		<!--discretization => Name of discretization object (defined in the :ref:`NumericalMethodsManager`) to use for this solver. For instance, if this is a Finite Element Solver, the name of a :ref:`FiniteElement` should be specified. If this is a Finite Volume Method, the name of a :ref:`FiniteVolume` discretization should be specified.-->
		<xsd:attribute name="discretization" type="groupNameRef" />
		<!--maxStableDt => Value of the Maximum Stable Timestep for this solver.-->
		<xsd:attribute name="maxStableDt" type="real64" />
		<!--meshTargets => MeshBody/Region combinations that the solver will be applied to.-->
		<xsd:attribute name="meshTargets" type="geos_mapBase&lt;std_pair&lt;string, string >, LvArray_Array&lt;string, 1, camp_int_seq&lt;long, 0l>, int, LvArray_ChaiBuffer>, std_integral_constant&lt;bool, true> >" />
	</xsd:complexType>
	<xsd:complexType name="HydrofractureType">
		<xsd:choice minOccurs="0" maxOccurs="unbounded">
			<xsd:element name="LinearSolverParameters" type="LinearSolverParametersType" maxOccurs="1" />
			<xsd:element name="NonlinearSolverParameters" type="NonlinearSolverParametersType" maxOccurs="1" />
			<xsd:element name="SolverStatistics" type="SolverStatisticsType" />
		</xsd:choice>
		<!--discretization => Name of discretization object (defined in the :ref:`NumericalMethodsManager`) to use for this solver. For instance, if this is a Finite Element Solver, the name of a :ref:`FiniteElement` should be specified. If this is a Finite Volume Method, the name of a :ref:`FiniteVolume` discretization should be specified.-->
		<xsd:attribute name="discretization" type="groupNameRef" />
		<!--maxStableDt => Value of the Maximum Stable Timestep for this solver.-->
		<xsd:attribute name="maxStableDt" type="real64" />
		<!--meshTargets => MeshBody/Region combinations that the solver will be applied to.-->
		<xsd:attribute name="meshTargets" type="geos_mapBase&lt;std_pair&lt;string, string >, LvArray_Array&lt;string, 1, camp_int_seq&lt;long, 0l>, int, LvArray_ChaiBuffer>, std_integral_constant&lt;bool, true> >" />
		<!--performStressInitialization => Flag to indicate that the solver is going to perform stress initialization-->
		<xsd:attribute name="performStressInitialization" type="integer" />
	</xsd:complexType>
	<xsd:complexType name="LagrangianContactType">
		<xsd:choice minOccurs="0" maxOccurs="unbounded">
			<xsd:element name="LinearSolverParameters" type="LinearSolverParametersType" maxOccurs="1" />
			<xsd:element name="NonlinearSolverParameters" type="NonlinearSolverParametersType" maxOccurs="1" />
			<xsd:element name="SolverStatistics" type="SolverStatisticsType" />
		</xsd:choice>
		<!--maxStableDt => Value of the Maximum Stable Timestep for this solver.-->
		<xsd:attribute name="maxStableDt" type="real64" />
		<!--meshTargets => MeshBody/Region combinations that the solver will be applied to.-->
		<xsd:attribute name="meshTargets" type="geos_mapBase&lt;std_pair&lt;string, string >, LvArray_Array&lt;string, 1, camp_int_seq&lt;long, 0l>, int, LvArray_ChaiBuffer>, std_integral_constant&lt;bool, true> >" />
	</xsd:complexType>
	<xsd:complexType name="LaplaceFEMType">
		<xsd:choice minOccurs="0" maxOccurs="unbounded">
			<xsd:element name="LinearSolverParameters" type="LinearSolverParametersType" maxOccurs="1" />
			<xsd:element name="NonlinearSolverParameters" type="NonlinearSolverParametersType" maxOccurs="1" />
			<xsd:element name="SolverStatistics" type="SolverStatisticsType" />
		</xsd:choice>
		<!--maxStableDt => Value of the Maximum Stable Timestep for this solver.-->
		<xsd:attribute name="maxStableDt" type="real64" />
		<!--meshTargets => MeshBody/Region combinations that the solver will be applied to.-->
		<xsd:attribute name="meshTargets" type="geos_mapBase&lt;std_pair&lt;string, string >, LvArray_Array&lt;string, 1, camp_int_seq&lt;long, 0l>, int, LvArray_ChaiBuffer>, std_integral_constant&lt;bool, true> >" />
	</xsd:complexType>
	<xsd:complexType name="MultiphasePoromechanicsType">
		<xsd:choice minOccurs="0" maxOccurs="unbounded">
			<xsd:element name="LinearSolverParameters" type="LinearSolverParametersType" maxOccurs="1" />
			<xsd:element name="NonlinearSolverParameters" type="NonlinearSolverParametersType" maxOccurs="1" />
			<xsd:element name="SolverStatistics" type="SolverStatisticsType" />
		</xsd:choice>
		<!--discretization => Name of discretization object (defined in the :ref:`NumericalMethodsManager`) to use for this solver. For instance, if this is a Finite Element Solver, the name of a :ref:`FiniteElement` should be specified. If this is a Finite Volume Method, the name of a :ref:`FiniteVolume` discretization should be specified.-->
		<xsd:attribute name="discretization" type="groupNameRef" />
		<!--maxStableDt => Value of the Maximum Stable Timestep for this solver.-->
		<xsd:attribute name="maxStableDt" type="real64" />
		<!--meshTargets => MeshBody/Region combinations that the solver will be applied to.-->
		<xsd:attribute name="meshTargets" type="geos_mapBase&lt;std_pair&lt;string, string >, LvArray_Array&lt;string, 1, camp_int_seq&lt;long, 0l>, int, LvArray_ChaiBuffer>, std_integral_constant&lt;bool, true> >" />
		<!--performStressInitialization => Flag to indicate that the solver is going to perform stress initialization-->
		<xsd:attribute name="performStressInitialization" type="integer" />
	</xsd:complexType>
	<xsd:complexType name="MultiphasePoromechanicsReservoirType">
		<xsd:choice minOccurs="0" maxOccurs="unbounded">
			<xsd:element name="LinearSolverParameters" type="LinearSolverParametersType" maxOccurs="1" />
			<xsd:element name="NonlinearSolverParameters" type="NonlinearSolverParametersType" maxOccurs="1" />
			<xsd:element name="SolverStatistics" type="SolverStatisticsType" />
		</xsd:choice>
		<!--discretization => Name of discretization object (defined in the :ref:`NumericalMethodsManager`) to use for this solver. For instance, if this is a Finite Element Solver, the name of a :ref:`FiniteElement` should be specified. If this is a Finite Volume Method, the name of a :ref:`FiniteVolume` discretization should be specified.-->
		<xsd:attribute name="discretization" type="groupNameRef" />
		<!--maxStableDt => Value of the Maximum Stable Timestep for this solver.-->
		<xsd:attribute name="maxStableDt" type="real64" />
		<!--meshTargets => MeshBody/Region combinations that the solver will be applied to.-->
		<xsd:attribute name="meshTargets" type="geos_mapBase&lt;std_pair&lt;string, string >, LvArray_Array&lt;string, 1, camp_int_seq&lt;long, 0l>, int, LvArray_ChaiBuffer>, std_integral_constant&lt;bool, true> >" />
	</xsd:complexType>
	<xsd:complexType name="PhaseFieldDamageFEMType">
		<xsd:choice minOccurs="0" maxOccurs="unbounded">
			<xsd:element name="LinearSolverParameters" type="LinearSolverParametersType" maxOccurs="1" />
			<xsd:element name="NonlinearSolverParameters" type="NonlinearSolverParametersType" maxOccurs="1" />
			<xsd:element name="SolverStatistics" type="SolverStatisticsType" />
		</xsd:choice>
		<!--maxStableDt => Value of the Maximum Stable Timestep for this solver.-->
		<xsd:attribute name="maxStableDt" type="real64" />
		<!--meshTargets => MeshBody/Region combinations that the solver will be applied to.-->
		<xsd:attribute name="meshTargets" type="geos_mapBase&lt;std_pair&lt;string, string >, LvArray_Array&lt;string, 1, camp_int_seq&lt;long, 0l>, int, LvArray_ChaiBuffer>, std_integral_constant&lt;bool, true> >" />
	</xsd:complexType>
	<xsd:complexType name="PhaseFieldFractureType">
		<xsd:choice minOccurs="0" maxOccurs="unbounded">
			<xsd:element name="LinearSolverParameters" type="LinearSolverParametersType" maxOccurs="1" />
			<xsd:element name="NonlinearSolverParameters" type="NonlinearSolverParametersType" maxOccurs="1" />
			<xsd:element name="SolverStatistics" type="SolverStatisticsType" />
		</xsd:choice>
		<!--discretization => Name of discretization object (defined in the :ref:`NumericalMethodsManager`) to use for this solver. For instance, if this is a Finite Element Solver, the name of a :ref:`FiniteElement` should be specified. If this is a Finite Volume Method, the name of a :ref:`FiniteVolume` discretization should be specified.-->
		<xsd:attribute name="discretization" type="groupNameRef" />
		<!--maxStableDt => Value of the Maximum Stable Timestep for this solver.-->
		<xsd:attribute name="maxStableDt" type="real64" />
		<!--meshTargets => MeshBody/Region combinations that the solver will be applied to.-->
		<xsd:attribute name="meshTargets" type="geos_mapBase&lt;std_pair&lt;string, string >, LvArray_Array&lt;string, 1, camp_int_seq&lt;long, 0l>, int, LvArray_ChaiBuffer>, std_integral_constant&lt;bool, true> >" />
	</xsd:complexType>
	<xsd:complexType name="ProppantTransportType">
		<xsd:choice minOccurs="0" maxOccurs="unbounded">
			<xsd:element name="LinearSolverParameters" type="LinearSolverParametersType" maxOccurs="1" />
			<xsd:element name="NonlinearSolverParameters" type="NonlinearSolverParametersType" maxOccurs="1" />
			<xsd:element name="SolverStatistics" type="SolverStatisticsType" />
		</xsd:choice>
		<!--maxStableDt => Value of the Maximum Stable Timestep for this solver.-->
		<xsd:attribute name="maxStableDt" type="real64" />
		<!--meshTargets => MeshBody/Region combinations that the solver will be applied to.-->
		<xsd:attribute name="meshTargets" type="geos_mapBase&lt;std_pair&lt;string, string >, LvArray_Array&lt;string, 1, camp_int_seq&lt;long, 0l>, int, LvArray_ChaiBuffer>, std_integral_constant&lt;bool, true> >" />
	</xsd:complexType>
	<xsd:complexType name="ReactiveCompositionalMultiphaseOBLType">
		<xsd:choice minOccurs="0" maxOccurs="unbounded">
			<xsd:element name="LinearSolverParameters" type="LinearSolverParametersType" maxOccurs="1" />
			<xsd:element name="NonlinearSolverParameters" type="NonlinearSolverParametersType" maxOccurs="1" />
			<xsd:element name="SolverStatistics" type="SolverStatisticsType" />
		</xsd:choice>
		<!--maxStableDt => Value of the Maximum Stable Timestep for this solver.-->
		<xsd:attribute name="maxStableDt" type="real64" />
		<!--meshTargets => MeshBody/Region combinations that the solver will be applied to.-->
		<xsd:attribute name="meshTargets" type="geos_mapBase&lt;std_pair&lt;string, string >, LvArray_Array&lt;string, 1, camp_int_seq&lt;long, 0l>, int, LvArray_ChaiBuffer>, std_integral_constant&lt;bool, true> >" />
	</xsd:complexType>
	<xsd:complexType name="SinglePhaseFVMType">
		<xsd:choice minOccurs="0" maxOccurs="unbounded">
			<xsd:element name="LinearSolverParameters" type="LinearSolverParametersType" maxOccurs="1" />
			<xsd:element name="NonlinearSolverParameters" type="NonlinearSolverParametersType" maxOccurs="1" />
			<xsd:element name="SolverStatistics" type="SolverStatisticsType" />
		</xsd:choice>
		<!--maxStableDt => Value of the Maximum Stable Timestep for this solver.-->
		<xsd:attribute name="maxStableDt" type="real64" />
		<!--meshTargets => MeshBody/Region combinations that the solver will be applied to.-->
		<xsd:attribute name="meshTargets" type="geos_mapBase&lt;std_pair&lt;string, string >, LvArray_Array&lt;string, 1, camp_int_seq&lt;long, 0l>, int, LvArray_ChaiBuffer>, std_integral_constant&lt;bool, true> >" />
	</xsd:complexType>
	<xsd:complexType name="SinglePhaseHybridFVMType">
		<xsd:choice minOccurs="0" maxOccurs="unbounded">
			<xsd:element name="LinearSolverParameters" type="LinearSolverParametersType" maxOccurs="1" />
			<xsd:element name="NonlinearSolverParameters" type="NonlinearSolverParametersType" maxOccurs="1" />
			<xsd:element name="SolverStatistics" type="SolverStatisticsType" />
		</xsd:choice>
		<!--maxStableDt => Value of the Maximum Stable Timestep for this solver.-->
		<xsd:attribute name="maxStableDt" type="real64" />
		<!--meshTargets => MeshBody/Region combinations that the solver will be applied to.-->
		<xsd:attribute name="meshTargets" type="geos_mapBase&lt;std_pair&lt;string, string >, LvArray_Array&lt;string, 1, camp_int_seq&lt;long, 0l>, int, LvArray_ChaiBuffer>, std_integral_constant&lt;bool, true> >" />
	</xsd:complexType>
	<xsd:complexType name="SinglePhasePoromechanicsType">
		<xsd:choice minOccurs="0" maxOccurs="unbounded">
			<xsd:element name="LinearSolverParameters" type="LinearSolverParametersType" maxOccurs="1" />
			<xsd:element name="NonlinearSolverParameters" type="NonlinearSolverParametersType" maxOccurs="1" />
			<xsd:element name="SolverStatistics" type="SolverStatisticsType" />
		</xsd:choice>
		<!--discretization => Name of discretization object (defined in the :ref:`NumericalMethodsManager`) to use for this solver. For instance, if this is a Finite Element Solver, the name of a :ref:`FiniteElement` should be specified. If this is a Finite Volume Method, the name of a :ref:`FiniteVolume` discretization should be specified.-->
		<xsd:attribute name="discretization" type="groupNameRef" />
		<!--maxStableDt => Value of the Maximum Stable Timestep for this solver.-->
		<xsd:attribute name="maxStableDt" type="real64" />
		<!--meshTargets => MeshBody/Region combinations that the solver will be applied to.-->
		<xsd:attribute name="meshTargets" type="geos_mapBase&lt;std_pair&lt;string, string >, LvArray_Array&lt;string, 1, camp_int_seq&lt;long, 0l>, int, LvArray_ChaiBuffer>, std_integral_constant&lt;bool, true> >" />
		<!--performStressInitialization => Flag to indicate that the solver is going to perform stress initialization-->
		<xsd:attribute name="performStressInitialization" type="integer" />
	</xsd:complexType>
	<xsd:complexType name="SinglePhasePoromechanicsConformingFracturesType">
		<xsd:choice minOccurs="0" maxOccurs="unbounded">
			<xsd:element name="LinearSolverParameters" type="LinearSolverParametersType" maxOccurs="1" />
			<xsd:element name="NonlinearSolverParameters" type="NonlinearSolverParametersType" maxOccurs="1" />
			<xsd:element name="SolverStatistics" type="SolverStatisticsType" />
		</xsd:choice>
		<!--discretization => Name of discretization object (defined in the :ref:`NumericalMethodsManager`) to use for this solver. For instance, if this is a Finite Element Solver, the name of a :ref:`FiniteElement` should be specified. If this is a Finite Volume Method, the name of a :ref:`FiniteVolume` discretization should be specified.-->
		<xsd:attribute name="discretization" type="groupNameRef" />
		<!--maxStableDt => Value of the Maximum Stable Timestep for this solver.-->
		<xsd:attribute name="maxStableDt" type="real64" />
		<!--meshTargets => MeshBody/Region combinations that the solver will be applied to.-->
		<xsd:attribute name="meshTargets" type="geos_mapBase&lt;std_pair&lt;string, string >, LvArray_Array&lt;string, 1, camp_int_seq&lt;long, 0l>, int, LvArray_ChaiBuffer>, std_integral_constant&lt;bool, true> >" />
	</xsd:complexType>
	<xsd:complexType name="SinglePhasePoromechanicsEmbeddedFracturesType">
		<xsd:choice minOccurs="0" maxOccurs="unbounded">
			<xsd:element name="LinearSolverParameters" type="LinearSolverParametersType" maxOccurs="1" />
			<xsd:element name="NonlinearSolverParameters" type="NonlinearSolverParametersType" maxOccurs="1" />
			<xsd:element name="SolverStatistics" type="SolverStatisticsType" />
		</xsd:choice>
		<!--discretization => Name of discretization object (defined in the :ref:`NumericalMethodsManager`) to use for this solver. For instance, if this is a Finite Element Solver, the name of a :ref:`FiniteElement` should be specified. If this is a Finite Volume Method, the name of a :ref:`FiniteVolume` discretization should be specified.-->
		<xsd:attribute name="discretization" type="groupNameRef" />
		<!--maxStableDt => Value of the Maximum Stable Timestep for this solver.-->
		<xsd:attribute name="maxStableDt" type="real64" />
		<!--meshTargets => MeshBody/Region combinations that the solver will be applied to.-->
		<xsd:attribute name="meshTargets" type="geos_mapBase&lt;std_pair&lt;string, string >, LvArray_Array&lt;string, 1, camp_int_seq&lt;long, 0l>, int, LvArray_ChaiBuffer>, std_integral_constant&lt;bool, true> >" />
		<!--performStressInitialization => Flag to indicate that the solver is going to perform stress initialization-->
		<xsd:attribute name="performStressInitialization" type="integer" />
	</xsd:complexType>
	<xsd:complexType name="SinglePhasePoromechanicsReservoirType">
		<xsd:choice minOccurs="0" maxOccurs="unbounded">
			<xsd:element name="LinearSolverParameters" type="LinearSolverParametersType" maxOccurs="1" />
			<xsd:element name="NonlinearSolverParameters" type="NonlinearSolverParametersType" maxOccurs="1" />
			<xsd:element name="SolverStatistics" type="SolverStatisticsType" />
		</xsd:choice>
		<!--discretization => Name of discretization object (defined in the :ref:`NumericalMethodsManager`) to use for this solver. For instance, if this is a Finite Element Solver, the name of a :ref:`FiniteElement` should be specified. If this is a Finite Volume Method, the name of a :ref:`FiniteVolume` discretization should be specified.-->
		<xsd:attribute name="discretization" type="groupNameRef" />
		<!--maxStableDt => Value of the Maximum Stable Timestep for this solver.-->
		<xsd:attribute name="maxStableDt" type="real64" />
		<!--meshTargets => MeshBody/Region combinations that the solver will be applied to.-->
		<xsd:attribute name="meshTargets" type="geos_mapBase&lt;std_pair&lt;string, string >, LvArray_Array&lt;string, 1, camp_int_seq&lt;long, 0l>, int, LvArray_ChaiBuffer>, std_integral_constant&lt;bool, true> >" />
	</xsd:complexType>
	<xsd:complexType name="SinglePhaseProppantFVMType">
		<xsd:choice minOccurs="0" maxOccurs="unbounded">
			<xsd:element name="LinearSolverParameters" type="LinearSolverParametersType" maxOccurs="1" />
			<xsd:element name="NonlinearSolverParameters" type="NonlinearSolverParametersType" maxOccurs="1" />
			<xsd:element name="SolverStatistics" type="SolverStatisticsType" />
		</xsd:choice>
		<!--maxStableDt => Value of the Maximum Stable Timestep for this solver.-->
		<xsd:attribute name="maxStableDt" type="real64" />
		<!--meshTargets => MeshBody/Region combinations that the solver will be applied to.-->
		<xsd:attribute name="meshTargets" type="geos_mapBase&lt;std_pair&lt;string, string >, LvArray_Array&lt;string, 1, camp_int_seq&lt;long, 0l>, int, LvArray_ChaiBuffer>, std_integral_constant&lt;bool, true> >" />
	</xsd:complexType>
	<xsd:complexType name="SinglePhaseReservoirType">
		<xsd:choice minOccurs="0" maxOccurs="unbounded">
			<xsd:element name="LinearSolverParameters" type="LinearSolverParametersType" maxOccurs="1" />
			<xsd:element name="NonlinearSolverParameters" type="NonlinearSolverParametersType" maxOccurs="1" />
			<xsd:element name="SolverStatistics" type="SolverStatisticsType" />
		</xsd:choice>
		<!--discretization => Name of discretization object (defined in the :ref:`NumericalMethodsManager`) to use for this solver. For instance, if this is a Finite Element Solver, the name of a :ref:`FiniteElement` should be specified. If this is a Finite Volume Method, the name of a :ref:`FiniteVolume` discretization should be specified.-->
		<xsd:attribute name="discretization" type="groupNameRef" />
		<!--maxStableDt => Value of the Maximum Stable Timestep for this solver.-->
		<xsd:attribute name="maxStableDt" type="real64" />
		<!--meshTargets => MeshBody/Region combinations that the solver will be applied to.-->
		<xsd:attribute name="meshTargets" type="geos_mapBase&lt;std_pair&lt;string, string >, LvArray_Array&lt;string, 1, camp_int_seq&lt;long, 0l>, int, LvArray_ChaiBuffer>, std_integral_constant&lt;bool, true> >" />
	</xsd:complexType>
	<xsd:complexType name="SinglePhaseReservoirPoromechanicsType">
		<xsd:choice minOccurs="0" maxOccurs="unbounded">
			<xsd:element name="LinearSolverParameters" type="LinearSolverParametersType" maxOccurs="1" />
			<xsd:element name="NonlinearSolverParameters" type="NonlinearSolverParametersType" maxOccurs="1" />
			<xsd:element name="SolverStatistics" type="SolverStatisticsType" />
		</xsd:choice>
		<!--discretization => Name of discretization object (defined in the :ref:`NumericalMethodsManager`) to use for this solver. For instance, if this is a Finite Element Solver, the name of a :ref:`FiniteElement` should be specified. If this is a Finite Volume Method, the name of a :ref:`FiniteVolume` discretization should be specified.-->
		<xsd:attribute name="discretization" type="groupNameRef" />
		<!--maxStableDt => Value of the Maximum Stable Timestep for this solver.-->
		<xsd:attribute name="maxStableDt" type="real64" />
		<!--meshTargets => MeshBody/Region combinations that the solver will be applied to.-->
		<xsd:attribute name="meshTargets" type="geos_mapBase&lt;std_pair&lt;string, string >, LvArray_Array&lt;string, 1, camp_int_seq&lt;long, 0l>, int, LvArray_ChaiBuffer>, std_integral_constant&lt;bool, true> >" />
		<!--performStressInitialization => Flag to indicate that the solver is going to perform stress initialization-->
		<xsd:attribute name="performStressInitialization" type="integer" />
	</xsd:complexType>
	<xsd:complexType name="SinglePhaseWellType">
		<xsd:choice minOccurs="0" maxOccurs="unbounded">
			<xsd:element name="LinearSolverParameters" type="LinearSolverParametersType" maxOccurs="1" />
			<xsd:element name="NonlinearSolverParameters" type="NonlinearSolverParametersType" maxOccurs="1" />
			<xsd:element name="SolverStatistics" type="SolverStatisticsType" />
			<xsd:element name="WellControls" type="WellControlsType" />
		</xsd:choice>
		<!--discretization => Name of discretization object (defined in the :ref:`NumericalMethodsManager`) to use for this solver. For instance, if this is a Finite Element Solver, the name of a :ref:`FiniteElement` should be specified. If this is a Finite Volume Method, the name of a :ref:`FiniteVolume` discretization should be specified.-->
		<xsd:attribute name="discretization" type="groupNameRef" />
		<!--maxStableDt => Value of the Maximum Stable Timestep for this solver.-->
		<xsd:attribute name="maxStableDt" type="real64" />
		<!--meshTargets => MeshBody/Region combinations that the solver will be applied to.-->
		<xsd:attribute name="meshTargets" type="geos_mapBase&lt;std_pair&lt;string, string >, LvArray_Array&lt;string, 1, camp_int_seq&lt;long, 0l>, int, LvArray_ChaiBuffer>, std_integral_constant&lt;bool, true> >" />
	</xsd:complexType>
	<xsd:complexType name="SolidMechanicsEmbeddedFracturesType">
		<xsd:choice minOccurs="0" maxOccurs="unbounded">
			<xsd:element name="LinearSolverParameters" type="LinearSolverParametersType" maxOccurs="1" />
			<xsd:element name="NonlinearSolverParameters" type="NonlinearSolverParametersType" maxOccurs="1" />
			<xsd:element name="SolverStatistics" type="SolverStatisticsType" />
		</xsd:choice>
		<!--discretization => Name of discretization object (defined in the :ref:`NumericalMethodsManager`) to use for this solver. For instance, if this is a Finite Element Solver, the name of a :ref:`FiniteElement` should be specified. If this is a Finite Volume Method, the name of a :ref:`FiniteVolume` discretization should be specified.-->
		<xsd:attribute name="discretization" type="groupNameRef" />
		<!--maxStableDt => Value of the Maximum Stable Timestep for this solver.-->
		<xsd:attribute name="maxStableDt" type="real64" />
		<!--meshTargets => MeshBody/Region combinations that the solver will be applied to.-->
		<xsd:attribute name="meshTargets" type="geos_mapBase&lt;std_pair&lt;string, string >, LvArray_Array&lt;string, 1, camp_int_seq&lt;long, 0l>, int, LvArray_ChaiBuffer>, std_integral_constant&lt;bool, true> >" />
	</xsd:complexType>
	<xsd:complexType name="SolidMechanicsLagrangianSSLEType">
		<xsd:choice minOccurs="0" maxOccurs="unbounded">
			<xsd:element name="LinearSolverParameters" type="LinearSolverParametersType" maxOccurs="1" />
			<xsd:element name="NonlinearSolverParameters" type="NonlinearSolverParametersType" maxOccurs="1" />
			<xsd:element name="SolverStatistics" type="SolverStatisticsType" />
		</xsd:choice>
		<!--maxForce => The maximum force contribution in the problem domain.-->
		<xsd:attribute name="maxForce" type="real64" />
		<!--maxStableDt => Value of the Maximum Stable Timestep for this solver.-->
		<xsd:attribute name="maxStableDt" type="real64" />
		<!--meshTargets => MeshBody/Region combinations that the solver will be applied to.-->
		<xsd:attribute name="meshTargets" type="geos_mapBase&lt;std_pair&lt;string, string >, LvArray_Array&lt;string, 1, camp_int_seq&lt;long, 0l>, int, LvArray_ChaiBuffer>, std_integral_constant&lt;bool, true> >" />
	</xsd:complexType>
	<xsd:complexType name="SolidMechanics_LagrangianFEMType">
		<xsd:choice minOccurs="0" maxOccurs="unbounded">
			<xsd:element name="LinearSolverParameters" type="LinearSolverParametersType" maxOccurs="1" />
			<xsd:element name="NonlinearSolverParameters" type="NonlinearSolverParametersType" maxOccurs="1" />
			<xsd:element name="SolverStatistics" type="SolverStatisticsType" />
		</xsd:choice>
		<!--maxForce => The maximum force contribution in the problem domain.-->
		<xsd:attribute name="maxForce" type="real64" />
		<!--maxStableDt => Value of the Maximum Stable Timestep for this solver.-->
		<xsd:attribute name="maxStableDt" type="real64" />
		<!--meshTargets => MeshBody/Region combinations that the solver will be applied to.-->
		<xsd:attribute name="meshTargets" type="geos_mapBase&lt;std_pair&lt;string, string >, LvArray_Array&lt;string, 1, camp_int_seq&lt;long, 0l>, int, LvArray_ChaiBuffer>, std_integral_constant&lt;bool, true> >" />
	</xsd:complexType>
	<xsd:complexType name="SolidMechanics_MPMType">
		<xsd:choice minOccurs="0" maxOccurs="unbounded">
			<xsd:element name="LinearSolverParameters" type="LinearSolverParametersType" maxOccurs="1" />
			<xsd:element name="NonlinearSolverParameters" type="NonlinearSolverParametersType" maxOccurs="1" />
			<xsd:element name="SolverStatistics" type="SolverStatisticsType" />
		</xsd:choice>
		<!--bcTable => Array that stores time-dependent bc types on x-, x+, y-, y+, z- and z+ faces.-->
		<xsd:attribute name="bcTable" type="real64_array2d" />
		<!--binSizeMultiplier => Multiplier for setting bin size, used to speed up particle neighbor sorting-->
		<xsd:attribute name="binSizeMultiplier" type="integer" />
		<!--domainExtent => domain extent-->
		<xsd:attribute name="domainExtent" type="real64_array" />
		<!--domainF => domain deformation gradient-->
		<xsd:attribute name="domainF" type="real64_array" />
		<!--domainL => domain L-->
		<xsd:attribute name="domainL" type="real64_array" />
		<!--elementSize => Minimum element size in x, y and z-->
		<xsd:attribute name="elementSize" type="real64_array" />
		<!--fTable => Array that stores time-dependent grid-aligned stretches interpreted as a global background grid F.-->
		<xsd:attribute name="fTable" type="real64_array2d" />
		<!--globalMaximum => global maximum-->
		<xsd:attribute name="globalMaximum" type="real64_array" />
		<!--globalMinimum => global minimum-->
		<xsd:attribute name="globalMinimum" type="real64_array" />
		<!--localMaximum => local maximum-->
		<xsd:attribute name="localMaximum" type="real64_array" />
		<!--localMaximumNoGhost => local maximum without ghost cells-->
		<xsd:attribute name="localMaximumNoGhost" type="real64_array" />
		<!--localMinimum => local minimum-->
		<xsd:attribute name="localMinimum" type="real64_array" />
		<!--localMinimumNoGhost => local minimum without ghost cells-->
		<xsd:attribute name="localMinimumNoGhost" type="real64_array" />
		<!--m_ijkMap => Map from indices in each spatial dimension to local node ID-->
		<xsd:attribute name="m_ijkMap" type="integer_array3d" />
		<!--maxStableDt => Value of the Maximum Stable Timestep for this solver.-->
		<xsd:attribute name="maxStableDt" type="real64" />
		<!--meshTargets => MeshBody/Region combinations that the solver will be applied to.-->
		<xsd:attribute name="meshTargets" type="geos_mapBase&lt;std_pair&lt;string, string >, LvArray_Array&lt;string, 1, camp_int_seq&lt;long, 0l>, int, LvArray_ChaiBuffer>, std_integral_constant&lt;bool, true> >" />
		<!--numContactFlags => Number of contact flags that can appear due to damage-->
		<xsd:attribute name="numContactFlags" type="integer" />
		<!--numContactGroups => Number of prescribed contact groups-->
		<xsd:attribute name="numContactGroups" type="integer" />
		<!--numDims => The number of active spatial dimensions, 2 for plane strain, 3 otherwise-->
		<xsd:attribute name="numDims" type="integer" />
		<!--numElements => number of elements along partition directions-->
		<xsd:attribute name="numElements" type="integer_array" />
		<!--numVelocityFields => Number of velocity fields-->
		<xsd:attribute name="numVelocityFields" type="integer" />
		<!--partitionExtent => parititon extent-->
		<xsd:attribute name="partitionExtent" type="real64_array" />
		<!--smallMass => The small mass threshold for ignoring extremely low-mass nodes.-->
		<xsd:attribute name="smallMass" type="real64" />
	</xsd:complexType>
	<xsd:complexType name="SurfaceGeneratorType">
		<xsd:choice minOccurs="0" maxOccurs="unbounded">
			<xsd:element name="LinearSolverParameters" type="LinearSolverParametersType" maxOccurs="1" />
			<xsd:element name="NonlinearSolverParameters" type="NonlinearSolverParametersType" maxOccurs="1" />
			<xsd:element name="SolverStatistics" type="SolverStatisticsType" />
		</xsd:choice>
		<!--discretization => Name of discretization object (defined in the :ref:`NumericalMethodsManager`) to use for this solver. For instance, if this is a Finite Element Solver, the name of a :ref:`FiniteElement` should be specified. If this is a Finite Volume Method, the name of a :ref:`FiniteVolume` discretization should be specified.-->
		<xsd:attribute name="discretization" type="groupNameRef" />
		<!--failCriterion => (no description available)-->
		<xsd:attribute name="failCriterion" type="integer" />
		<!--maxStableDt => Value of the Maximum Stable Timestep for this solver.-->
		<xsd:attribute name="maxStableDt" type="real64" />
		<!--meshTargets => MeshBody/Region combinations that the solver will be applied to.-->
		<xsd:attribute name="meshTargets" type="geos_mapBase&lt;std_pair&lt;string, string >, LvArray_Array&lt;string, 1, camp_int_seq&lt;long, 0l>, int, LvArray_ChaiBuffer>, std_integral_constant&lt;bool, true> >" />
		<!--tipEdges => Set containing all the tip edges-->
		<xsd:attribute name="tipEdges" type="LvArray_SortedArray&lt;int, int, LvArray_ChaiBuffer>" />
		<!--tipFaces => Set containing all the tip faces-->
		<xsd:attribute name="tipFaces" type="LvArray_SortedArray&lt;int, int, LvArray_ChaiBuffer>" />
		<!--tipNodes => Set containing all the nodes at the fracture tip-->
		<xsd:attribute name="tipNodes" type="LvArray_SortedArray&lt;int, int, LvArray_ChaiBuffer>" />
		<!--trailingFaces => Set containing all the trailing faces-->
		<xsd:attribute name="trailingFaces" type="LvArray_SortedArray&lt;int, int, LvArray_ChaiBuffer>" />
	</xsd:complexType>
	<xsd:complexType name="TasksType">
		<xsd:choice minOccurs="0" maxOccurs="unbounded">
			<xsd:element name="CompositionalMultiphaseReservoirPoromechanicsInitialization" type="CompositionalMultiphaseReservoirPoromechanicsInitializationType" />
			<xsd:element name="CompositionalMultiphaseStatistics" type="CompositionalMultiphaseStatisticsType" />
			<xsd:element name="MultiphasePoromechanicsInitialization" type="MultiphasePoromechanicsInitializationType" />
			<xsd:element name="PVTDriver" type="PVTDriverType" />
			<xsd:element name="PackCollection" type="PackCollectionType" />
			<xsd:element name="ReactiveFluidDriver" type="ReactiveFluidDriverType" />
			<xsd:element name="RelpermDriver" type="RelpermDriverType" />
			<xsd:element name="SinglePhasePoromechanicsInitialization" type="SinglePhasePoromechanicsInitializationType" />
			<xsd:element name="SinglePhaseReservoirPoromechanicsInitialization" type="SinglePhaseReservoirPoromechanicsInitializationType" />
			<xsd:element name="SinglePhaseStatistics" type="SinglePhaseStatisticsType" />
			<xsd:element name="SolidMechanicsStateReset" type="SolidMechanicsStateResetType" />
			<xsd:element name="SolidMechanicsStatistics" type="SolidMechanicsStatisticsType" />
			<xsd:element name="TriaxialDriver" type="TriaxialDriverType" />
		</xsd:choice>
	</xsd:complexType>
	<xsd:complexType name="CompositionalMultiphaseReservoirPoromechanicsInitializationType" />
	<xsd:complexType name="CompositionalMultiphaseStatisticsType" />
	<xsd:complexType name="MultiphasePoromechanicsInitializationType" />
	<xsd:complexType name="PVTDriverType" />
	<xsd:complexType name="PackCollectionType" />
	<xsd:complexType name="ReactiveFluidDriverType" />
	<xsd:complexType name="RelpermDriverType" />
	<xsd:complexType name="SinglePhasePoromechanicsInitializationType" />
	<xsd:complexType name="SinglePhaseReservoirPoromechanicsInitializationType" />
	<xsd:complexType name="SinglePhaseStatisticsType" />
	<xsd:complexType name="SolidMechanicsStateResetType" />
	<xsd:complexType name="SolidMechanicsStatisticsType" />
	<xsd:complexType name="TriaxialDriverType" />
	<xsd:complexType name="commandLineType">
		<!--beginFromRestart => Flag to indicate restart run.-->
		<xsd:attribute name="beginFromRestart" type="integer" />
		<!--inputFileName => Name of the input xml file.-->
		<xsd:attribute name="inputFileName" type="string" />
		<!--outputDirectory => Directory in which to put the output files, if not specified defaults to the current directory.-->
		<xsd:attribute name="outputDirectory" type="string" />
		<!--overridePartitionNumbers => Flag to indicate partition number override-->
		<xsd:attribute name="overridePartitionNumbers" type="integer" />
		<!--problemName => Used in writing the output files, if not specified defaults to the name of the input file.-->
		<xsd:attribute name="problemName" type="string" />
		<!--restartFileName => Name of the restart file.-->
		<xsd:attribute name="restartFileName" type="string" />
		<!--schemaFileName => Name of the output schema-->
		<xsd:attribute name="schemaFileName" type="string" />
		<!--suppressPinned => Whether to disallow using pinned memory allocations for MPI communication buffers.-->
		<xsd:attribute name="suppressPinned" type="integer" />
		<!--useNonblockingMPI => Whether to prefer using non-blocking MPI communication where implemented (results in non-deterministic DOF numbering).-->
		<xsd:attribute name="useNonblockingMPI" type="integer" />
		<!--xPartitionsOverride => Number of partitions in the x-direction-->
		<xsd:attribute name="xPartitionsOverride" type="integer" />
		<!--yPartitionsOverride => Number of partitions in the y-direction-->
		<xsd:attribute name="yPartitionsOverride" type="integer" />
		<!--zPartitionsOverride => Number of partitions in the z-direction-->
		<xsd:attribute name="zPartitionsOverride" type="integer" />
	</xsd:complexType>
	<xsd:complexType name="domainType">
		<xsd:choice minOccurs="0" maxOccurs="unbounded">
			<xsd:element name="Constitutive" type="ConstitutiveType" maxOccurs="1" />
			<xsd:element name="MeshBodies" type="MeshBodiesType" />
		</xsd:choice>
		<!--Neighbors => (no description available)-->
		<xsd:attribute name="Neighbors" type="std_vector&lt;geos_NeighborCommunicator, std_allocator&lt;geos_NeighborCommunicator> >" />
		<!--partitionManager => (no description available)-->
		<xsd:attribute name="partitionManager" type="geos_PartitionBase" />
	</xsd:complexType>
	<xsd:complexType name="ConstitutiveType">
		<xsd:choice minOccurs="0" maxOccurs="unbounded">
			<xsd:element name="BiotPorosity" type="BiotPorosityType" />
			<xsd:element name="BlackOilFluid" type="BlackOilFluidType" />
			<xsd:element name="BrooksCoreyBakerRelativePermeability" type="BrooksCoreyBakerRelativePermeabilityType" />
			<xsd:element name="BrooksCoreyCapillaryPressure" type="BrooksCoreyCapillaryPressureType" />
			<xsd:element name="BrooksCoreyRelativePermeability" type="BrooksCoreyRelativePermeabilityType" />
			<xsd:element name="BrooksCoreyStone2RelativePermeability" type="BrooksCoreyStone2RelativePermeabilityType" />
			<xsd:element name="CO2BrineEzrokhiFluid" type="CO2BrineEzrokhiFluidType" />
			<xsd:element name="CO2BrineEzrokhiThermalFluid" type="CO2BrineEzrokhiThermalFluidType" />
			<xsd:element name="CO2BrinePhillipsFluid" type="CO2BrinePhillipsFluidType" />
			<xsd:element name="CO2BrinePhillipsThermalFluid" type="CO2BrinePhillipsThermalFluidType" />
			<xsd:element name="CarmanKozenyPermeability" type="CarmanKozenyPermeabilityType" />
			<xsd:element name="CeramicDamage" type="CeramicDamageType" />
			<xsd:element name="CompositionalMultiphaseFluid" type="CompositionalMultiphaseFluidType" />
			<xsd:element name="CompositonalTwoPhaseFluidPengRobinson" type="CompositonalTwoPhaseFluidPengRobinsonType" />
			<xsd:element name="CompositonalTwoPhaseFluidSoaveRedlichKwong" type="CompositonalTwoPhaseFluidSoaveRedlichKwongType" />
			<xsd:element name="CompressibleSinglePhaseFluid" type="CompressibleSinglePhaseFluidType" />
			<xsd:element name="CompressibleSolidCarmanKozenyPermeability" type="CompressibleSolidCarmanKozenyPermeabilityType" />
			<xsd:element name="CompressibleSolidConstantPermeability" type="CompressibleSolidConstantPermeabilityType" />
			<xsd:element name="CompressibleSolidExponentialDecayPermeability" type="CompressibleSolidExponentialDecayPermeabilityType" />
			<xsd:element name="CompressibleSolidParallelPlatesPermeability" type="CompressibleSolidParallelPlatesPermeabilityType" />
			<xsd:element name="CompressibleSolidSlipDependentPermeability" type="CompressibleSolidSlipDependentPermeabilityType" />
			<xsd:element name="CompressibleSolidWillisRichardsPermeability" type="CompressibleSolidWillisRichardsPermeabilityType" />
			<xsd:element name="ConstantDiffusion" type="ConstantDiffusionType" />
			<xsd:element name="ConstantPermeability" type="ConstantPermeabilityType" />
			<xsd:element name="Coulomb" type="CoulombType" />
			<xsd:element name="DamageElasticIsotropic" type="DamageElasticIsotropicType" />
			<xsd:element name="DamageSpectralElasticIsotropic" type="DamageSpectralElasticIsotropicType" />
			<xsd:element name="DamageVolDevElasticIsotropic" type="DamageVolDevElasticIsotropicType" />
			<xsd:element name="DeadOilFluid" type="DeadOilFluidType" />
			<xsd:element name="DelftEgg" type="DelftEggType" />
			<xsd:element name="DruckerPrager" type="DruckerPragerType" />
			<xsd:element name="ElasticIsotropic" type="ElasticIsotropicType" />
			<xsd:element name="ElasticIsotropicPressureDependent" type="ElasticIsotropicPressureDependentType" />
			<xsd:element name="ElasticOrthotropic" type="ElasticOrthotropicType" />
			<xsd:element name="ElasticTransverseIsotropic" type="ElasticTransverseIsotropicType" />
			<xsd:element name="ExponentialDecayPermeability" type="ExponentialDecayPermeabilityType" />
			<xsd:element name="ExtendedDruckerPrager" type="ExtendedDruckerPragerType" />
			<xsd:element name="FrictionlessContact" type="FrictionlessContactType" />
			<xsd:element name="JFunctionCapillaryPressure" type="JFunctionCapillaryPressureType" />
			<xsd:element name="LinearIsotropicDispersion" type="LinearIsotropicDispersionType" />
			<xsd:element name="ModifiedCamClay" type="ModifiedCamClayType" />
			<xsd:element name="MultiPhaseConstantThermalConductivity" type="MultiPhaseConstantThermalConductivityType" />
			<xsd:element name="MultiPhaseVolumeWeightedThermalConductivity" type="MultiPhaseVolumeWeightedThermalConductivityType" />
			<xsd:element name="NullModel" type="NullModelType" />
			<xsd:element name="ParallelPlatesPermeability" type="ParallelPlatesPermeabilityType" />
			<xsd:element name="ParticleFluid" type="ParticleFluidType" />
			<xsd:element name="PerfectlyPlastic" type="PerfectlyPlasticType" />
			<xsd:element name="PermeabilityBase" type="PermeabilityBaseType" />
			<xsd:element name="PorousDelftEgg" type="PorousDelftEggType" />
			<xsd:element name="PorousDruckerPrager" type="PorousDruckerPragerType" />
			<xsd:element name="PorousElasticIsotropic" type="PorousElasticIsotropicType" />
			<xsd:element name="PorousElasticOrthotropic" type="PorousElasticOrthotropicType" />
			<xsd:element name="PorousElasticTransverseIsotropic" type="PorousElasticTransverseIsotropicType" />
			<xsd:element name="PorousExtendedDruckerPrager" type="PorousExtendedDruckerPragerType" />
			<xsd:element name="PorousModifiedCamClay" type="PorousModifiedCamClayType" />
			<xsd:element name="PressurePorosity" type="PressurePorosityType" />
			<xsd:element name="ProppantPermeability" type="ProppantPermeabilityType" />
			<xsd:element name="ProppantPorosity" type="ProppantPorosityType" />
			<xsd:element name="ProppantSlurryFluid" type="ProppantSlurryFluidType" />
			<xsd:element name="ProppantSolidProppantPermeability" type="ProppantSolidProppantPermeabilityType" />
			<xsd:element name="ReactiveBrine" type="ReactiveBrineType" />
			<xsd:element name="ReactiveBrineThermal" type="ReactiveBrineThermalType" />
			<xsd:element name="SinglePhaseConstantThermalConductivity" type="SinglePhaseConstantThermalConductivityType" />
			<xsd:element name="SlipDependentPermeability" type="SlipDependentPermeabilityType" />
			<xsd:element name="SolidInternalEnergy" type="SolidInternalEnergyType" />
			<xsd:element name="TableCapillaryPressure" type="TableCapillaryPressureType" />
			<xsd:element name="TableRelativePermeability" type="TableRelativePermeabilityType" />
			<xsd:element name="TableRelativePermeabilityHysteresis" type="TableRelativePermeabilityHysteresisType" />
			<xsd:element name="ThermalCompressibleSinglePhaseFluid" type="ThermalCompressibleSinglePhaseFluidType" />
			<xsd:element name="VanGenuchtenBakerRelativePermeability" type="VanGenuchtenBakerRelativePermeabilityType" />
			<xsd:element name="VanGenuchtenCapillaryPressure" type="VanGenuchtenCapillaryPressureType" />
			<xsd:element name="VanGenuchtenStone2RelativePermeability" type="VanGenuchtenStone2RelativePermeabilityType" />
			<xsd:element name="ViscoDruckerPrager" type="ViscoDruckerPragerType" />
			<xsd:element name="ViscoExtendedDruckerPrager" type="ViscoExtendedDruckerPragerType" />
			<xsd:element name="ViscoModifiedCamClay" type="ViscoModifiedCamClayType" />
			<xsd:element name="WillisRichardsPermeability" type="WillisRichardsPermeabilityType" />
		</xsd:choice>
	</xsd:complexType>
	<xsd:complexType name="BiotPorosityType">
<<<<<<< HEAD
		<!--averageMeanEffectiveStressIncrement_k => Mean effective stress increment averaged over quadrature points at the previous sequential iteration-->
		<xsd:attribute name="averageMeanEffectiveStressIncrement_k" type="real64_array" />
=======
		<!--averageMeanTotalStressIncrement_k => Mean total stress increment averaged over quadrature points at the previous sequential iteration-->
		<xsd:attribute name="averageMeanTotalStressIncrement_k" type="real64_array" />
>>>>>>> 741b6ab4
		<!--biotCoefficient => Biot coefficient-->
		<xsd:attribute name="biotCoefficient" type="real64_array" />
		<!--dPorosity_dPressure => Derivative of rock porosity with respect to pressure-->
		<xsd:attribute name="dPorosity_dPressure" type="real64_array2d" />
		<!--dPorosity_dTemperature => Derivative of rock porosity with respect to temperature-->
		<xsd:attribute name="dPorosity_dTemperature" type="real64_array2d" />
		<!--initialPorosity => Initial porosity-->
		<xsd:attribute name="initialPorosity" type="real64_array2d" />
<<<<<<< HEAD
		<!--meanEffectiveStressIncrement_k => Mean effective stress increment at quadrature points at the previous sequential iteration-->
		<xsd:attribute name="meanEffectiveStressIncrement_k" type="real64_array2d" />
=======
		<!--meanTotalStressIncrement_k => Mean total stress increment at quadrature points at the previous sequential iteration-->
		<xsd:attribute name="meanTotalStressIncrement_k" type="real64_array2d" />
>>>>>>> 741b6ab4
		<!--porosity => Rock porosity-->
		<xsd:attribute name="porosity" type="real64_array2d" />
		<!--porosity_n => Rock porosity at the previous converged time step-->
		<xsd:attribute name="porosity_n" type="real64_array2d" />
		<!--referencePorosity => Reference porosity-->
		<xsd:attribute name="referencePorosity" type="real64_array" />
		<!--solidBulkModulus => Solid bulk modulus-->
		<xsd:attribute name="solidBulkModulus" type="real64_array" />
		<!--thermalExpansionCoefficient => Thermal expansion coefficient-->
		<xsd:attribute name="thermalExpansionCoefficient" type="real64_array" />
	</xsd:complexType>
	<xsd:complexType name="BlackOilFluidType">
		<!--PVTO => (no description available)-->
		<xsd:attribute name="PVTO" type="geos_constitutive_PVTOData" />
		<!--dPhaseCompFraction => Derivative of phase component fraction with respect to pressure, temperature, and global component fractions-->
		<xsd:attribute name="dPhaseCompFraction" type="LvArray_Array&lt;double, 5, camp_int_seq&lt;long, 0l, 1l, 2l, 3l, 4l>, int, LvArray_ChaiBuffer>" />
		<!--dPhaseDensity => Derivative of phase density with respect to pressure, temperature, and global component fractions-->
		<xsd:attribute name="dPhaseDensity" type="real64_array4d" />
		<!--dPhaseEnthalpy => Derivative of phase enthalpy with respect to pressure, temperature, and global component fractions-->
		<xsd:attribute name="dPhaseEnthalpy" type="real64_array4d" />
		<!--dPhaseFraction => Derivative of phase fraction with respect to pressure, temperature, and global component fractions-->
		<xsd:attribute name="dPhaseFraction" type="real64_array4d" />
		<!--dPhaseInternalEnergy => Derivative of phase internal energy with respect to pressure, temperature, and global component fractions-->
		<xsd:attribute name="dPhaseInternalEnergy" type="real64_array4d" />
		<!--dPhaseMassDensity => Derivative of phase mass density with respect to pressure, temperature, and global component fractions-->
		<xsd:attribute name="dPhaseMassDensity" type="real64_array4d" />
		<!--dPhaseViscosity => Derivative of phase viscosity with respect to pressure, temperature, and global component fractions-->
		<xsd:attribute name="dPhaseViscosity" type="real64_array4d" />
		<!--dTotalDensity => Derivative of total density with respect to pressure, temperature, and global component fractions-->
		<xsd:attribute name="dTotalDensity" type="real64_array3d" />
		<!--formationVolFactorTableWrappers => (no description available)-->
		<xsd:attribute name="formationVolFactorTableWrappers" type="LvArray_Array&lt;geos_TableFunction_KernelWrapper, 1, camp_int_seq&lt;long, 0l>, int, LvArray_ChaiBuffer>" />
		<!--hydrocarbonPhaseOrder => (no description available)-->
		<xsd:attribute name="hydrocarbonPhaseOrder" type="integer_array" />
		<!--phaseCompFraction => Phase component fraction-->
		<xsd:attribute name="phaseCompFraction" type="real64_array4d" />
		<!--phaseCompFraction_n => Phase component fraction at the previous converged time step-->
		<xsd:attribute name="phaseCompFraction_n" type="real64_array4d" />
		<!--phaseDensity => Phase density-->
		<xsd:attribute name="phaseDensity" type="real64_array3d" />
		<!--phaseDensity_n => Phase density at the previous converged time step-->
		<xsd:attribute name="phaseDensity_n" type="real64_array3d" />
		<!--phaseEnthalpy => Phase enthalpy-->
		<xsd:attribute name="phaseEnthalpy" type="real64_array3d" />
		<!--phaseEnthalpy_n => Phase enthalpy at the previous converged time step-->
		<xsd:attribute name="phaseEnthalpy_n" type="real64_array3d" />
		<!--phaseFraction => Phase fraction-->
		<xsd:attribute name="phaseFraction" type="real64_array3d" />
		<!--phaseInternalEnergy => Phase internal energy-->
		<xsd:attribute name="phaseInternalEnergy" type="real64_array3d" />
		<!--phaseInternalEnergy_n => Phase internal energy at the previous converged time step-->
		<xsd:attribute name="phaseInternalEnergy_n" type="real64_array3d" />
		<!--phaseMassDensity => Phase mass density-->
		<xsd:attribute name="phaseMassDensity" type="real64_array3d" />
		<!--phaseOrder => (no description available)-->
		<xsd:attribute name="phaseOrder" type="integer_array" />
		<!--phaseTypes => (no description available)-->
		<xsd:attribute name="phaseTypes" type="integer_array" />
		<!--phaseViscosity => Phase viscosity-->
		<xsd:attribute name="phaseViscosity" type="real64_array3d" />
		<!--totalDensity => Total density-->
		<xsd:attribute name="totalDensity" type="real64_array2d" />
		<!--totalDensity_n => Total density at the previous converged time step-->
		<xsd:attribute name="totalDensity_n" type="real64_array2d" />
		<!--useMass => (no description available)-->
		<xsd:attribute name="useMass" type="integer" />
		<!--viscosityTableWrappers => (no description available)-->
		<xsd:attribute name="viscosityTableWrappers" type="LvArray_Array&lt;geos_TableFunction_KernelWrapper, 1, camp_int_seq&lt;long, 0l>, int, LvArray_ChaiBuffer>" />
	</xsd:complexType>
	<xsd:complexType name="BrooksCoreyBakerRelativePermeabilityType">
		<!--dPhaseRelPerm_dPhaseVolFraction => Derivative of phase relative permeability with respect to phase volume fraction-->
		<xsd:attribute name="dPhaseRelPerm_dPhaseVolFraction" type="real64_array4d" />
		<!--phaseOrder => (no description available)-->
		<xsd:attribute name="phaseOrder" type="integer_array" />
		<!--phaseRelPerm => Phase relative permeability-->
		<xsd:attribute name="phaseRelPerm" type="real64_array3d" />
		<!--phaseRelPerm_n => Phase relative permeability at previous time-->
		<xsd:attribute name="phaseRelPerm_n" type="real64_array3d" />
		<!--phaseTrappedVolFraction => Phase trapped volume fraction-->
		<xsd:attribute name="phaseTrappedVolFraction" type="real64_array3d" />
		<!--phaseTypes => (no description available)-->
		<xsd:attribute name="phaseTypes" type="integer_array" />
		<!--volFracScale => Factor used to scale the phase capillary pressure, defined as: one minus the sum of the phase minimum volume fractions.-->
		<xsd:attribute name="volFracScale" type="real64" />
	</xsd:complexType>
	<xsd:complexType name="BrooksCoreyCapillaryPressureType">
		<!--dPhaseCapPressure_dPhaseVolFraction => Derivative of phase capillary pressure with respect to phase volume fraction-->
		<xsd:attribute name="dPhaseCapPressure_dPhaseVolFraction" type="real64_array4d" />
		<!--phaseCapPressure => Phase capillary pressure-->
		<xsd:attribute name="phaseCapPressure" type="real64_array3d" />
		<!--phaseOrder => (no description available)-->
		<xsd:attribute name="phaseOrder" type="integer_array" />
		<!--phaseTypes => (no description available)-->
		<xsd:attribute name="phaseTypes" type="integer_array" />
		<!--volFracScale => Factor used to scale the phase capillary pressure, defined as: one minus the sum of the phase minimum volume fractions.-->
		<xsd:attribute name="volFracScale" type="real64" />
	</xsd:complexType>
	<xsd:complexType name="BrooksCoreyRelativePermeabilityType">
		<!--dPhaseRelPerm_dPhaseVolFraction => Derivative of phase relative permeability with respect to phase volume fraction-->
		<xsd:attribute name="dPhaseRelPerm_dPhaseVolFraction" type="real64_array4d" />
		<!--phaseOrder => (no description available)-->
		<xsd:attribute name="phaseOrder" type="integer_array" />
		<!--phaseRelPerm => Phase relative permeability-->
		<xsd:attribute name="phaseRelPerm" type="real64_array3d" />
		<!--phaseRelPerm_n => Phase relative permeability at previous time-->
		<xsd:attribute name="phaseRelPerm_n" type="real64_array3d" />
		<!--phaseTrappedVolFraction => Phase trapped volume fraction-->
		<xsd:attribute name="phaseTrappedVolFraction" type="real64_array3d" />
		<!--phaseTypes => (no description available)-->
		<xsd:attribute name="phaseTypes" type="integer_array" />
		<!--volFracScale => Factor used to scale the phase relative permeability, defined as: one minus the sum of the phase minimum volume fractions.-->
		<xsd:attribute name="volFracScale" type="real64" />
	</xsd:complexType>
	<xsd:complexType name="BrooksCoreyStone2RelativePermeabilityType">
		<!--dPhaseRelPerm_dPhaseVolFraction => Derivative of phase relative permeability with respect to phase volume fraction-->
		<xsd:attribute name="dPhaseRelPerm_dPhaseVolFraction" type="real64_array4d" />
		<!--phaseOrder => (no description available)-->
		<xsd:attribute name="phaseOrder" type="integer_array" />
		<!--phaseRelPerm => Phase relative permeability-->
		<xsd:attribute name="phaseRelPerm" type="real64_array3d" />
		<!--phaseRelPerm_n => Phase relative permeability at previous time-->
		<xsd:attribute name="phaseRelPerm_n" type="real64_array3d" />
		<!--phaseTrappedVolFraction => Phase trapped volume fraction-->
		<xsd:attribute name="phaseTrappedVolFraction" type="real64_array3d" />
		<!--phaseTypes => (no description available)-->
		<xsd:attribute name="phaseTypes" type="integer_array" />
		<!--volFracScale => Factor used to scale the phase capillary pressure, defined as: one minus the sum of the phase minimum volume fractions.-->
		<xsd:attribute name="volFracScale" type="real64" />
	</xsd:complexType>
	<xsd:complexType name="CO2BrineEzrokhiFluidType">
		<!--dPhaseCompFraction => Derivative of phase component fraction with respect to pressure, temperature, and global component fractions-->
		<xsd:attribute name="dPhaseCompFraction" type="LvArray_Array&lt;double, 5, camp_int_seq&lt;long, 0l, 1l, 2l, 3l, 4l>, int, LvArray_ChaiBuffer>" />
		<!--dPhaseDensity => Derivative of phase density with respect to pressure, temperature, and global component fractions-->
		<xsd:attribute name="dPhaseDensity" type="real64_array4d" />
		<!--dPhaseEnthalpy => Derivative of phase enthalpy with respect to pressure, temperature, and global component fractions-->
		<xsd:attribute name="dPhaseEnthalpy" type="real64_array4d" />
		<!--dPhaseFraction => Derivative of phase fraction with respect to pressure, temperature, and global component fractions-->
		<xsd:attribute name="dPhaseFraction" type="real64_array4d" />
		<!--dPhaseInternalEnergy => Derivative of phase internal energy with respect to pressure, temperature, and global component fractions-->
		<xsd:attribute name="dPhaseInternalEnergy" type="real64_array4d" />
		<!--dPhaseMassDensity => Derivative of phase mass density with respect to pressure, temperature, and global component fractions-->
		<xsd:attribute name="dPhaseMassDensity" type="real64_array4d" />
		<!--dPhaseViscosity => Derivative of phase viscosity with respect to pressure, temperature, and global component fractions-->
		<xsd:attribute name="dPhaseViscosity" type="real64_array4d" />
		<!--dTotalDensity => Derivative of total density with respect to pressure, temperature, and global component fractions-->
		<xsd:attribute name="dTotalDensity" type="real64_array3d" />
		<!--phaseCompFraction => Phase component fraction-->
		<xsd:attribute name="phaseCompFraction" type="real64_array4d" />
		<!--phaseCompFraction_n => Phase component fraction at the previous converged time step-->
		<xsd:attribute name="phaseCompFraction_n" type="real64_array4d" />
		<!--phaseDensity => Phase density-->
		<xsd:attribute name="phaseDensity" type="real64_array3d" />
		<!--phaseDensity_n => Phase density at the previous converged time step-->
		<xsd:attribute name="phaseDensity_n" type="real64_array3d" />
		<!--phaseEnthalpy => Phase enthalpy-->
		<xsd:attribute name="phaseEnthalpy" type="real64_array3d" />
		<!--phaseEnthalpy_n => Phase enthalpy at the previous converged time step-->
		<xsd:attribute name="phaseEnthalpy_n" type="real64_array3d" />
		<!--phaseFraction => Phase fraction-->
		<xsd:attribute name="phaseFraction" type="real64_array3d" />
		<!--phaseInternalEnergy => Phase internal energy-->
		<xsd:attribute name="phaseInternalEnergy" type="real64_array3d" />
		<!--phaseInternalEnergy_n => Phase internal energy at the previous converged time step-->
		<xsd:attribute name="phaseInternalEnergy_n" type="real64_array3d" />
		<!--phaseMassDensity => Phase mass density-->
		<xsd:attribute name="phaseMassDensity" type="real64_array3d" />
		<!--phaseViscosity => Phase viscosity-->
		<xsd:attribute name="phaseViscosity" type="real64_array3d" />
		<!--totalDensity => Total density-->
		<xsd:attribute name="totalDensity" type="real64_array2d" />
		<!--totalDensity_n => Total density at the previous converged time step-->
		<xsd:attribute name="totalDensity_n" type="real64_array2d" />
		<!--useMass => (no description available)-->
		<xsd:attribute name="useMass" type="integer" />
	</xsd:complexType>
	<xsd:complexType name="CO2BrineEzrokhiThermalFluidType">
		<!--dPhaseCompFraction => Derivative of phase component fraction with respect to pressure, temperature, and global component fractions-->
		<xsd:attribute name="dPhaseCompFraction" type="LvArray_Array&lt;double, 5, camp_int_seq&lt;long, 0l, 1l, 2l, 3l, 4l>, int, LvArray_ChaiBuffer>" />
		<!--dPhaseDensity => Derivative of phase density with respect to pressure, temperature, and global component fractions-->
		<xsd:attribute name="dPhaseDensity" type="real64_array4d" />
		<!--dPhaseEnthalpy => Derivative of phase enthalpy with respect to pressure, temperature, and global component fractions-->
		<xsd:attribute name="dPhaseEnthalpy" type="real64_array4d" />
		<!--dPhaseFraction => Derivative of phase fraction with respect to pressure, temperature, and global component fractions-->
		<xsd:attribute name="dPhaseFraction" type="real64_array4d" />
		<!--dPhaseInternalEnergy => Derivative of phase internal energy with respect to pressure, temperature, and global component fractions-->
		<xsd:attribute name="dPhaseInternalEnergy" type="real64_array4d" />
		<!--dPhaseMassDensity => Derivative of phase mass density with respect to pressure, temperature, and global component fractions-->
		<xsd:attribute name="dPhaseMassDensity" type="real64_array4d" />
		<!--dPhaseViscosity => Derivative of phase viscosity with respect to pressure, temperature, and global component fractions-->
		<xsd:attribute name="dPhaseViscosity" type="real64_array4d" />
		<!--dTotalDensity => Derivative of total density with respect to pressure, temperature, and global component fractions-->
		<xsd:attribute name="dTotalDensity" type="real64_array3d" />
		<!--phaseCompFraction => Phase component fraction-->
		<xsd:attribute name="phaseCompFraction" type="real64_array4d" />
		<!--phaseCompFraction_n => Phase component fraction at the previous converged time step-->
		<xsd:attribute name="phaseCompFraction_n" type="real64_array4d" />
		<!--phaseDensity => Phase density-->
		<xsd:attribute name="phaseDensity" type="real64_array3d" />
		<!--phaseDensity_n => Phase density at the previous converged time step-->
		<xsd:attribute name="phaseDensity_n" type="real64_array3d" />
		<!--phaseEnthalpy => Phase enthalpy-->
		<xsd:attribute name="phaseEnthalpy" type="real64_array3d" />
		<!--phaseEnthalpy_n => Phase enthalpy at the previous converged time step-->
		<xsd:attribute name="phaseEnthalpy_n" type="real64_array3d" />
		<!--phaseFraction => Phase fraction-->
		<xsd:attribute name="phaseFraction" type="real64_array3d" />
		<!--phaseInternalEnergy => Phase internal energy-->
		<xsd:attribute name="phaseInternalEnergy" type="real64_array3d" />
		<!--phaseInternalEnergy_n => Phase internal energy at the previous converged time step-->
		<xsd:attribute name="phaseInternalEnergy_n" type="real64_array3d" />
		<!--phaseMassDensity => Phase mass density-->
		<xsd:attribute name="phaseMassDensity" type="real64_array3d" />
		<!--phaseViscosity => Phase viscosity-->
		<xsd:attribute name="phaseViscosity" type="real64_array3d" />
		<!--totalDensity => Total density-->
		<xsd:attribute name="totalDensity" type="real64_array2d" />
		<!--totalDensity_n => Total density at the previous converged time step-->
		<xsd:attribute name="totalDensity_n" type="real64_array2d" />
		<!--useMass => (no description available)-->
		<xsd:attribute name="useMass" type="integer" />
	</xsd:complexType>
	<xsd:complexType name="CO2BrinePhillipsFluidType">
		<!--dPhaseCompFraction => Derivative of phase component fraction with respect to pressure, temperature, and global component fractions-->
		<xsd:attribute name="dPhaseCompFraction" type="LvArray_Array&lt;double, 5, camp_int_seq&lt;long, 0l, 1l, 2l, 3l, 4l>, int, LvArray_ChaiBuffer>" />
		<!--dPhaseDensity => Derivative of phase density with respect to pressure, temperature, and global component fractions-->
		<xsd:attribute name="dPhaseDensity" type="real64_array4d" />
		<!--dPhaseEnthalpy => Derivative of phase enthalpy with respect to pressure, temperature, and global component fractions-->
		<xsd:attribute name="dPhaseEnthalpy" type="real64_array4d" />
		<!--dPhaseFraction => Derivative of phase fraction with respect to pressure, temperature, and global component fractions-->
		<xsd:attribute name="dPhaseFraction" type="real64_array4d" />
		<!--dPhaseInternalEnergy => Derivative of phase internal energy with respect to pressure, temperature, and global component fractions-->
		<xsd:attribute name="dPhaseInternalEnergy" type="real64_array4d" />
		<!--dPhaseMassDensity => Derivative of phase mass density with respect to pressure, temperature, and global component fractions-->
		<xsd:attribute name="dPhaseMassDensity" type="real64_array4d" />
		<!--dPhaseViscosity => Derivative of phase viscosity with respect to pressure, temperature, and global component fractions-->
		<xsd:attribute name="dPhaseViscosity" type="real64_array4d" />
		<!--dTotalDensity => Derivative of total density with respect to pressure, temperature, and global component fractions-->
		<xsd:attribute name="dTotalDensity" type="real64_array3d" />
		<!--phaseCompFraction => Phase component fraction-->
		<xsd:attribute name="phaseCompFraction" type="real64_array4d" />
		<!--phaseCompFraction_n => Phase component fraction at the previous converged time step-->
		<xsd:attribute name="phaseCompFraction_n" type="real64_array4d" />
		<!--phaseDensity => Phase density-->
		<xsd:attribute name="phaseDensity" type="real64_array3d" />
		<!--phaseDensity_n => Phase density at the previous converged time step-->
		<xsd:attribute name="phaseDensity_n" type="real64_array3d" />
		<!--phaseEnthalpy => Phase enthalpy-->
		<xsd:attribute name="phaseEnthalpy" type="real64_array3d" />
		<!--phaseEnthalpy_n => Phase enthalpy at the previous converged time step-->
		<xsd:attribute name="phaseEnthalpy_n" type="real64_array3d" />
		<!--phaseFraction => Phase fraction-->
		<xsd:attribute name="phaseFraction" type="real64_array3d" />
		<!--phaseInternalEnergy => Phase internal energy-->
		<xsd:attribute name="phaseInternalEnergy" type="real64_array3d" />
		<!--phaseInternalEnergy_n => Phase internal energy at the previous converged time step-->
		<xsd:attribute name="phaseInternalEnergy_n" type="real64_array3d" />
		<!--phaseMassDensity => Phase mass density-->
		<xsd:attribute name="phaseMassDensity" type="real64_array3d" />
		<!--phaseViscosity => Phase viscosity-->
		<xsd:attribute name="phaseViscosity" type="real64_array3d" />
		<!--totalDensity => Total density-->
		<xsd:attribute name="totalDensity" type="real64_array2d" />
		<!--totalDensity_n => Total density at the previous converged time step-->
		<xsd:attribute name="totalDensity_n" type="real64_array2d" />
		<!--useMass => (no description available)-->
		<xsd:attribute name="useMass" type="integer" />
	</xsd:complexType>
	<xsd:complexType name="CO2BrinePhillipsThermalFluidType">
		<!--dPhaseCompFraction => Derivative of phase component fraction with respect to pressure, temperature, and global component fractions-->
		<xsd:attribute name="dPhaseCompFraction" type="LvArray_Array&lt;double, 5, camp_int_seq&lt;long, 0l, 1l, 2l, 3l, 4l>, int, LvArray_ChaiBuffer>" />
		<!--dPhaseDensity => Derivative of phase density with respect to pressure, temperature, and global component fractions-->
		<xsd:attribute name="dPhaseDensity" type="real64_array4d" />
		<!--dPhaseEnthalpy => Derivative of phase enthalpy with respect to pressure, temperature, and global component fractions-->
		<xsd:attribute name="dPhaseEnthalpy" type="real64_array4d" />
		<!--dPhaseFraction => Derivative of phase fraction with respect to pressure, temperature, and global component fractions-->
		<xsd:attribute name="dPhaseFraction" type="real64_array4d" />
		<!--dPhaseInternalEnergy => Derivative of phase internal energy with respect to pressure, temperature, and global component fractions-->
		<xsd:attribute name="dPhaseInternalEnergy" type="real64_array4d" />
		<!--dPhaseMassDensity => Derivative of phase mass density with respect to pressure, temperature, and global component fractions-->
		<xsd:attribute name="dPhaseMassDensity" type="real64_array4d" />
		<!--dPhaseViscosity => Derivative of phase viscosity with respect to pressure, temperature, and global component fractions-->
		<xsd:attribute name="dPhaseViscosity" type="real64_array4d" />
		<!--dTotalDensity => Derivative of total density with respect to pressure, temperature, and global component fractions-->
		<xsd:attribute name="dTotalDensity" type="real64_array3d" />
		<!--phaseCompFraction => Phase component fraction-->
		<xsd:attribute name="phaseCompFraction" type="real64_array4d" />
		<!--phaseCompFraction_n => Phase component fraction at the previous converged time step-->
		<xsd:attribute name="phaseCompFraction_n" type="real64_array4d" />
		<!--phaseDensity => Phase density-->
		<xsd:attribute name="phaseDensity" type="real64_array3d" />
		<!--phaseDensity_n => Phase density at the previous converged time step-->
		<xsd:attribute name="phaseDensity_n" type="real64_array3d" />
		<!--phaseEnthalpy => Phase enthalpy-->
		<xsd:attribute name="phaseEnthalpy" type="real64_array3d" />
		<!--phaseEnthalpy_n => Phase enthalpy at the previous converged time step-->
		<xsd:attribute name="phaseEnthalpy_n" type="real64_array3d" />
		<!--phaseFraction => Phase fraction-->
		<xsd:attribute name="phaseFraction" type="real64_array3d" />
		<!--phaseInternalEnergy => Phase internal energy-->
		<xsd:attribute name="phaseInternalEnergy" type="real64_array3d" />
		<!--phaseInternalEnergy_n => Phase internal energy at the previous converged time step-->
		<xsd:attribute name="phaseInternalEnergy_n" type="real64_array3d" />
		<!--phaseMassDensity => Phase mass density-->
		<xsd:attribute name="phaseMassDensity" type="real64_array3d" />
		<!--phaseViscosity => Phase viscosity-->
		<xsd:attribute name="phaseViscosity" type="real64_array3d" />
		<!--totalDensity => Total density-->
		<xsd:attribute name="totalDensity" type="real64_array2d" />
		<!--totalDensity_n => Total density at the previous converged time step-->
		<xsd:attribute name="totalDensity_n" type="real64_array2d" />
		<!--useMass => (no description available)-->
		<xsd:attribute name="useMass" type="integer" />
	</xsd:complexType>
	<xsd:complexType name="CarmanKozenyPermeabilityType">
		<!--dPerm_dPorosity => (no description available)-->
		<xsd:attribute name="dPerm_dPorosity" type="real64_array3d" />
		<!--dPerm_dPressure => Derivative of rock permeability with respect to pressure-->
		<xsd:attribute name="dPerm_dPressure" type="real64_array3d" />
		<!--permeability => Rock permeability-->
		<xsd:attribute name="permeability" type="real64_array3d" />
	</xsd:complexType>
	<xsd:complexType name="CeramicDamageType">
		<!--bulkModulus => Elastic Bulk Modulus Field-->
		<xsd:attribute name="bulkModulus" type="real64_array" />
		<!--damage => Array of quadrature point damage values-->
		<xsd:attribute name="damage" type="real64_array2d" />
		<!--density => Material Density-->
		<xsd:attribute name="density" type="real64_array2d" />
		<!--jacobian => Array of quadrature point jacobian values-->
		<xsd:attribute name="jacobian" type="real64_array2d" />
		<!--lengthScale => Array of quadrature point damage values-->
		<xsd:attribute name="lengthScale" type="real64_array" />
		<!--oldStress => Previous Material Stress-->
		<xsd:attribute name="oldStress" type="real64_array3d" />
		<!--shearModulus => Elastic Shear Modulus Field-->
		<xsd:attribute name="shearModulus" type="real64_array" />
		<!--stress => Current Material Stress-->
		<xsd:attribute name="stress" type="real64_array3d" />
		<!--thermalExpansionCoefficient => Linear Thermal Expansion Coefficient Field-->
		<xsd:attribute name="thermalExpansionCoefficient" type="real64_array" />
	</xsd:complexType>
	<xsd:complexType name="CompositionalMultiphaseFluidType">
		<!--dPhaseCompFraction => Derivative of phase component fraction with respect to pressure, temperature, and global component fractions-->
		<xsd:attribute name="dPhaseCompFraction" type="LvArray_Array&lt;double, 5, camp_int_seq&lt;long, 0l, 1l, 2l, 3l, 4l>, int, LvArray_ChaiBuffer>" />
		<!--dPhaseDensity => Derivative of phase density with respect to pressure, temperature, and global component fractions-->
		<xsd:attribute name="dPhaseDensity" type="real64_array4d" />
		<!--dPhaseEnthalpy => Derivative of phase enthalpy with respect to pressure, temperature, and global component fractions-->
		<xsd:attribute name="dPhaseEnthalpy" type="real64_array4d" />
		<!--dPhaseFraction => Derivative of phase fraction with respect to pressure, temperature, and global component fractions-->
		<xsd:attribute name="dPhaseFraction" type="real64_array4d" />
		<!--dPhaseInternalEnergy => Derivative of phase internal energy with respect to pressure, temperature, and global component fractions-->
		<xsd:attribute name="dPhaseInternalEnergy" type="real64_array4d" />
		<!--dPhaseMassDensity => Derivative of phase mass density with respect to pressure, temperature, and global component fractions-->
		<xsd:attribute name="dPhaseMassDensity" type="real64_array4d" />
		<!--dPhaseViscosity => Derivative of phase viscosity with respect to pressure, temperature, and global component fractions-->
		<xsd:attribute name="dPhaseViscosity" type="real64_array4d" />
		<!--dTotalDensity => Derivative of total density with respect to pressure, temperature, and global component fractions-->
		<xsd:attribute name="dTotalDensity" type="real64_array3d" />
		<!--phaseCompFraction => Phase component fraction-->
		<xsd:attribute name="phaseCompFraction" type="real64_array4d" />
		<!--phaseCompFraction_n => Phase component fraction at the previous converged time step-->
		<xsd:attribute name="phaseCompFraction_n" type="real64_array4d" />
		<!--phaseDensity => Phase density-->
		<xsd:attribute name="phaseDensity" type="real64_array3d" />
		<!--phaseDensity_n => Phase density at the previous converged time step-->
		<xsd:attribute name="phaseDensity_n" type="real64_array3d" />
		<!--phaseEnthalpy => Phase enthalpy-->
		<xsd:attribute name="phaseEnthalpy" type="real64_array3d" />
		<!--phaseEnthalpy_n => Phase enthalpy at the previous converged time step-->
		<xsd:attribute name="phaseEnthalpy_n" type="real64_array3d" />
		<!--phaseFraction => Phase fraction-->
		<xsd:attribute name="phaseFraction" type="real64_array3d" />
		<!--phaseInternalEnergy => Phase internal energy-->
		<xsd:attribute name="phaseInternalEnergy" type="real64_array3d" />
		<!--phaseInternalEnergy_n => Phase internal energy at the previous converged time step-->
		<xsd:attribute name="phaseInternalEnergy_n" type="real64_array3d" />
		<!--phaseMassDensity => Phase mass density-->
		<xsd:attribute name="phaseMassDensity" type="real64_array3d" />
		<!--phaseViscosity => Phase viscosity-->
		<xsd:attribute name="phaseViscosity" type="real64_array3d" />
		<!--totalDensity => Total density-->
		<xsd:attribute name="totalDensity" type="real64_array2d" />
		<!--totalDensity_n => Total density at the previous converged time step-->
		<xsd:attribute name="totalDensity_n" type="real64_array2d" />
		<!--useMass => (no description available)-->
		<xsd:attribute name="useMass" type="integer" />
	</xsd:complexType>
	<xsd:complexType name="CompositonalTwoPhaseFluidPengRobinsonType">
		<!--dPhaseCompFraction => Derivative of phase component fraction with respect to pressure, temperature, and global component fractions-->
		<xsd:attribute name="dPhaseCompFraction" type="LvArray_Array&lt;double, 5, camp_int_seq&lt;long, 0l, 1l, 2l, 3l, 4l>, int, LvArray_ChaiBuffer>" />
		<!--dPhaseDensity => Derivative of phase density with respect to pressure, temperature, and global component fractions-->
		<xsd:attribute name="dPhaseDensity" type="real64_array4d" />
		<!--dPhaseEnthalpy => Derivative of phase enthalpy with respect to pressure, temperature, and global component fractions-->
		<xsd:attribute name="dPhaseEnthalpy" type="real64_array4d" />
		<!--dPhaseFraction => Derivative of phase fraction with respect to pressure, temperature, and global component fractions-->
		<xsd:attribute name="dPhaseFraction" type="real64_array4d" />
		<!--dPhaseInternalEnergy => Derivative of phase internal energy with respect to pressure, temperature, and global component fractions-->
		<xsd:attribute name="dPhaseInternalEnergy" type="real64_array4d" />
		<!--dPhaseMassDensity => Derivative of phase mass density with respect to pressure, temperature, and global component fractions-->
		<xsd:attribute name="dPhaseMassDensity" type="real64_array4d" />
		<!--dPhaseViscosity => Derivative of phase viscosity with respect to pressure, temperature, and global component fractions-->
		<xsd:attribute name="dPhaseViscosity" type="real64_array4d" />
		<!--dTotalDensity => Derivative of total density with respect to pressure, temperature, and global component fractions-->
		<xsd:attribute name="dTotalDensity" type="real64_array3d" />
		<!--phaseCompFraction => Phase component fraction-->
		<xsd:attribute name="phaseCompFraction" type="real64_array4d" />
		<!--phaseCompFraction_n => Phase component fraction at the previous converged time step-->
		<xsd:attribute name="phaseCompFraction_n" type="real64_array4d" />
		<!--phaseDensity => Phase density-->
		<xsd:attribute name="phaseDensity" type="real64_array3d" />
		<!--phaseDensity_n => Phase density at the previous converged time step-->
		<xsd:attribute name="phaseDensity_n" type="real64_array3d" />
		<!--phaseEnthalpy => Phase enthalpy-->
		<xsd:attribute name="phaseEnthalpy" type="real64_array3d" />
		<!--phaseEnthalpy_n => Phase enthalpy at the previous converged time step-->
		<xsd:attribute name="phaseEnthalpy_n" type="real64_array3d" />
		<!--phaseFraction => Phase fraction-->
		<xsd:attribute name="phaseFraction" type="real64_array3d" />
		<!--phaseInternalEnergy => Phase internal energy-->
		<xsd:attribute name="phaseInternalEnergy" type="real64_array3d" />
		<!--phaseInternalEnergy_n => Phase internal energy at the previous converged time step-->
		<xsd:attribute name="phaseInternalEnergy_n" type="real64_array3d" />
		<!--phaseMassDensity => Phase mass density-->
		<xsd:attribute name="phaseMassDensity" type="real64_array3d" />
		<!--phaseViscosity => Phase viscosity-->
		<xsd:attribute name="phaseViscosity" type="real64_array3d" />
		<!--totalDensity => Total density-->
		<xsd:attribute name="totalDensity" type="real64_array2d" />
		<!--totalDensity_n => Total density at the previous converged time step-->
		<xsd:attribute name="totalDensity_n" type="real64_array2d" />
		<!--useMass => (no description available)-->
		<xsd:attribute name="useMass" type="integer" />
	</xsd:complexType>
	<xsd:complexType name="CompositonalTwoPhaseFluidSoaveRedlichKwongType">
		<!--dPhaseCompFraction => Derivative of phase component fraction with respect to pressure, temperature, and global component fractions-->
		<xsd:attribute name="dPhaseCompFraction" type="LvArray_Array&lt;double, 5, camp_int_seq&lt;long, 0l, 1l, 2l, 3l, 4l>, int, LvArray_ChaiBuffer>" />
		<!--dPhaseDensity => Derivative of phase density with respect to pressure, temperature, and global component fractions-->
		<xsd:attribute name="dPhaseDensity" type="real64_array4d" />
		<!--dPhaseEnthalpy => Derivative of phase enthalpy with respect to pressure, temperature, and global component fractions-->
		<xsd:attribute name="dPhaseEnthalpy" type="real64_array4d" />
		<!--dPhaseFraction => Derivative of phase fraction with respect to pressure, temperature, and global component fractions-->
		<xsd:attribute name="dPhaseFraction" type="real64_array4d" />
		<!--dPhaseInternalEnergy => Derivative of phase internal energy with respect to pressure, temperature, and global component fractions-->
		<xsd:attribute name="dPhaseInternalEnergy" type="real64_array4d" />
		<!--dPhaseMassDensity => Derivative of phase mass density with respect to pressure, temperature, and global component fractions-->
		<xsd:attribute name="dPhaseMassDensity" type="real64_array4d" />
		<!--dPhaseViscosity => Derivative of phase viscosity with respect to pressure, temperature, and global component fractions-->
		<xsd:attribute name="dPhaseViscosity" type="real64_array4d" />
		<!--dTotalDensity => Derivative of total density with respect to pressure, temperature, and global component fractions-->
		<xsd:attribute name="dTotalDensity" type="real64_array3d" />
		<!--phaseCompFraction => Phase component fraction-->
		<xsd:attribute name="phaseCompFraction" type="real64_array4d" />
		<!--phaseCompFraction_n => Phase component fraction at the previous converged time step-->
		<xsd:attribute name="phaseCompFraction_n" type="real64_array4d" />
		<!--phaseDensity => Phase density-->
		<xsd:attribute name="phaseDensity" type="real64_array3d" />
		<!--phaseDensity_n => Phase density at the previous converged time step-->
		<xsd:attribute name="phaseDensity_n" type="real64_array3d" />
		<!--phaseEnthalpy => Phase enthalpy-->
		<xsd:attribute name="phaseEnthalpy" type="real64_array3d" />
		<!--phaseEnthalpy_n => Phase enthalpy at the previous converged time step-->
		<xsd:attribute name="phaseEnthalpy_n" type="real64_array3d" />
		<!--phaseFraction => Phase fraction-->
		<xsd:attribute name="phaseFraction" type="real64_array3d" />
		<!--phaseInternalEnergy => Phase internal energy-->
		<xsd:attribute name="phaseInternalEnergy" type="real64_array3d" />
		<!--phaseInternalEnergy_n => Phase internal energy at the previous converged time step-->
		<xsd:attribute name="phaseInternalEnergy_n" type="real64_array3d" />
		<!--phaseMassDensity => Phase mass density-->
		<xsd:attribute name="phaseMassDensity" type="real64_array3d" />
		<!--phaseViscosity => Phase viscosity-->
		<xsd:attribute name="phaseViscosity" type="real64_array3d" />
		<!--totalDensity => Total density-->
		<xsd:attribute name="totalDensity" type="real64_array2d" />
		<!--totalDensity_n => Total density at the previous converged time step-->
		<xsd:attribute name="totalDensity_n" type="real64_array2d" />
		<!--useMass => (no description available)-->
		<xsd:attribute name="useMass" type="integer" />
	</xsd:complexType>
	<xsd:complexType name="CompressibleSinglePhaseFluidType">
		<!--dDensity_dPressure => Derivative of density with respect to pressure-->
		<xsd:attribute name="dDensity_dPressure" type="real64_array2d" />
		<!--dDensity_dTemperature => Derivative of density with respect to temperature-->
		<xsd:attribute name="dDensity_dTemperature" type="real64_array2d" />
		<!--dEnthalpy_dPressure => Derivative of enthalpy with respect to pressure-->
		<xsd:attribute name="dEnthalpy_dPressure" type="real64_array2d" />
		<!--dEnthalpy_dTemperature => Derivative of enthalpy with respect to temperature-->
		<xsd:attribute name="dEnthalpy_dTemperature" type="real64_array2d" />
		<!--dInternalEnergy_dPressure => Derivative of internal energy with respect to pressure-->
		<xsd:attribute name="dInternalEnergy_dPressure" type="real64_array2d" />
		<!--dInternalEnergy_dTemperature => Derivative of internal energy with respect to temperature-->
		<xsd:attribute name="dInternalEnergy_dTemperature" type="real64_array2d" />
		<!--dViscosity_dPressure => Derivative of viscosity with respect to pressure-->
		<xsd:attribute name="dViscosity_dPressure" type="real64_array2d" />
		<!--dViscosity_dTemperature => Derivative of viscosity with respect to temperature-->
		<xsd:attribute name="dViscosity_dTemperature" type="real64_array2d" />
		<!--density => Density-->
		<xsd:attribute name="density" type="real64_array2d" />
		<!--density_n => Density at the previous converged time step-->
		<xsd:attribute name="density_n" type="real64_array2d" />
		<!--enthalpy => Enthalpy-->
		<xsd:attribute name="enthalpy" type="real64_array2d" />
		<!--internalEnergy => Internal energy-->
		<xsd:attribute name="internalEnergy" type="real64_array2d" />
		<!--internalEnergy_n => Fluid internal energy at the previous converged step-->
		<xsd:attribute name="internalEnergy_n" type="real64_array2d" />
		<!--viscosity => Viscosity-->
		<xsd:attribute name="viscosity" type="real64_array2d" />
	</xsd:complexType>
	<xsd:complexType name="CompressibleSolidCarmanKozenyPermeabilityType" />
	<xsd:complexType name="CompressibleSolidConstantPermeabilityType" />
	<xsd:complexType name="CompressibleSolidExponentialDecayPermeabilityType" />
	<xsd:complexType name="CompressibleSolidParallelPlatesPermeabilityType" />
	<xsd:complexType name="CompressibleSolidSlipDependentPermeabilityType" />
	<xsd:complexType name="CompressibleSolidWillisRichardsPermeabilityType" />
	<xsd:complexType name="ConstantDiffusionType">
		<!--dDiffusivity_dTemperature => Derivatives of diffusivity with respect to temperature-->
		<xsd:attribute name="dDiffusivity_dTemperature" type="real64_array3d" />
		<!--diffusivity => Diffusivity-->
		<xsd:attribute name="diffusivity" type="real64_array3d" />
		<!--phaseDiffusivityMultiplier => Phase multipliers for the diffusivity coefficients-->
		<xsd:attribute name="phaseDiffusivityMultiplier" type="real64_array3d" />
	</xsd:complexType>
	<xsd:complexType name="ConstantPermeabilityType">
		<!--dPerm_dPressure => Derivative of rock permeability with respect to pressure-->
		<xsd:attribute name="dPerm_dPressure" type="real64_array3d" />
		<!--permeability => Rock permeability-->
		<xsd:attribute name="permeability" type="real64_array3d" />
	</xsd:complexType>
	<xsd:complexType name="CoulombType">
		<!--elasticSlip => Elastic Slip-->
		<xsd:attribute name="elasticSlip" type="real64_array2d" />
	</xsd:complexType>
	<xsd:complexType name="DamageElasticIsotropicType">
		<!--bulkModulus => Elastic Bulk Modulus Field-->
		<xsd:attribute name="bulkModulus" type="real64_array" />
		<!--damage => Material Damage Variable-->
		<xsd:attribute name="damage" type="real64_array2d" />
		<!--density => Material Density-->
		<xsd:attribute name="density" type="real64_array2d" />
		<!--extDrivingForce => External Driving Force-->
		<xsd:attribute name="extDrivingForce" type="real64_array2d" />
		<!--oldStress => Previous Material Stress-->
		<xsd:attribute name="oldStress" type="real64_array3d" />
		<!--shearModulus => Elastic Shear Modulus Field-->
		<xsd:attribute name="shearModulus" type="real64_array" />
		<!--strainEnergyDensity => Strain Energy Density-->
		<xsd:attribute name="strainEnergyDensity" type="real64_array2d" />
		<!--stress => Current Material Stress-->
		<xsd:attribute name="stress" type="real64_array3d" />
		<!--thermalExpansionCoefficient => Linear Thermal Expansion Coefficient Field-->
		<xsd:attribute name="thermalExpansionCoefficient" type="real64_array" />
	</xsd:complexType>
	<xsd:complexType name="DamageSpectralElasticIsotropicType">
		<!--bulkModulus => Elastic Bulk Modulus Field-->
		<xsd:attribute name="bulkModulus" type="real64_array" />
		<!--damage => Material Damage Variable-->
		<xsd:attribute name="damage" type="real64_array2d" />
		<!--density => Material Density-->
		<xsd:attribute name="density" type="real64_array2d" />
		<!--extDrivingForce => External Driving Force-->
		<xsd:attribute name="extDrivingForce" type="real64_array2d" />
		<!--oldStress => Previous Material Stress-->
		<xsd:attribute name="oldStress" type="real64_array3d" />
		<!--shearModulus => Elastic Shear Modulus Field-->
		<xsd:attribute name="shearModulus" type="real64_array" />
		<!--strainEnergyDensity => Strain Energy Density-->
		<xsd:attribute name="strainEnergyDensity" type="real64_array2d" />
		<!--stress => Current Material Stress-->
		<xsd:attribute name="stress" type="real64_array3d" />
		<!--thermalExpansionCoefficient => Linear Thermal Expansion Coefficient Field-->
		<xsd:attribute name="thermalExpansionCoefficient" type="real64_array" />
	</xsd:complexType>
	<xsd:complexType name="DamageVolDevElasticIsotropicType">
		<!--bulkModulus => Elastic Bulk Modulus Field-->
		<xsd:attribute name="bulkModulus" type="real64_array" />
		<!--damage => Material Damage Variable-->
		<xsd:attribute name="damage" type="real64_array2d" />
		<!--density => Material Density-->
		<xsd:attribute name="density" type="real64_array2d" />
		<!--extDrivingForce => External Driving Force-->
		<xsd:attribute name="extDrivingForce" type="real64_array2d" />
		<!--oldStress => Previous Material Stress-->
		<xsd:attribute name="oldStress" type="real64_array3d" />
		<!--shearModulus => Elastic Shear Modulus Field-->
		<xsd:attribute name="shearModulus" type="real64_array" />
		<!--strainEnergyDensity => Strain Energy Density-->
		<xsd:attribute name="strainEnergyDensity" type="real64_array2d" />
		<!--stress => Current Material Stress-->
		<xsd:attribute name="stress" type="real64_array3d" />
		<!--thermalExpansionCoefficient => Linear Thermal Expansion Coefficient Field-->
		<xsd:attribute name="thermalExpansionCoefficient" type="real64_array" />
	</xsd:complexType>
	<xsd:complexType name="DeadOilFluidType">
		<!--dPhaseCompFraction => Derivative of phase component fraction with respect to pressure, temperature, and global component fractions-->
		<xsd:attribute name="dPhaseCompFraction" type="LvArray_Array&lt;double, 5, camp_int_seq&lt;long, 0l, 1l, 2l, 3l, 4l>, int, LvArray_ChaiBuffer>" />
		<!--dPhaseDensity => Derivative of phase density with respect to pressure, temperature, and global component fractions-->
		<xsd:attribute name="dPhaseDensity" type="real64_array4d" />
		<!--dPhaseEnthalpy => Derivative of phase enthalpy with respect to pressure, temperature, and global component fractions-->
		<xsd:attribute name="dPhaseEnthalpy" type="real64_array4d" />
		<!--dPhaseFraction => Derivative of phase fraction with respect to pressure, temperature, and global component fractions-->
		<xsd:attribute name="dPhaseFraction" type="real64_array4d" />
		<!--dPhaseInternalEnergy => Derivative of phase internal energy with respect to pressure, temperature, and global component fractions-->
		<xsd:attribute name="dPhaseInternalEnergy" type="real64_array4d" />
		<!--dPhaseMassDensity => Derivative of phase mass density with respect to pressure, temperature, and global component fractions-->
		<xsd:attribute name="dPhaseMassDensity" type="real64_array4d" />
		<!--dPhaseViscosity => Derivative of phase viscosity with respect to pressure, temperature, and global component fractions-->
		<xsd:attribute name="dPhaseViscosity" type="real64_array4d" />
		<!--dTotalDensity => Derivative of total density with respect to pressure, temperature, and global component fractions-->
		<xsd:attribute name="dTotalDensity" type="real64_array3d" />
		<!--formationVolFactorTableWrappers => (no description available)-->
		<xsd:attribute name="formationVolFactorTableWrappers" type="LvArray_Array&lt;geos_TableFunction_KernelWrapper, 1, camp_int_seq&lt;long, 0l>, int, LvArray_ChaiBuffer>" />
		<!--hydrocarbonPhaseOrder => (no description available)-->
		<xsd:attribute name="hydrocarbonPhaseOrder" type="integer_array" />
		<!--phaseCompFraction => Phase component fraction-->
		<xsd:attribute name="phaseCompFraction" type="real64_array4d" />
		<!--phaseCompFraction_n => Phase component fraction at the previous converged time step-->
		<xsd:attribute name="phaseCompFraction_n" type="real64_array4d" />
		<!--phaseDensity => Phase density-->
		<xsd:attribute name="phaseDensity" type="real64_array3d" />
		<!--phaseDensity_n => Phase density at the previous converged time step-->
		<xsd:attribute name="phaseDensity_n" type="real64_array3d" />
		<!--phaseEnthalpy => Phase enthalpy-->
		<xsd:attribute name="phaseEnthalpy" type="real64_array3d" />
		<!--phaseEnthalpy_n => Phase enthalpy at the previous converged time step-->
		<xsd:attribute name="phaseEnthalpy_n" type="real64_array3d" />
		<!--phaseFraction => Phase fraction-->
		<xsd:attribute name="phaseFraction" type="real64_array3d" />
		<!--phaseInternalEnergy => Phase internal energy-->
		<xsd:attribute name="phaseInternalEnergy" type="real64_array3d" />
		<!--phaseInternalEnergy_n => Phase internal energy at the previous converged time step-->
		<xsd:attribute name="phaseInternalEnergy_n" type="real64_array3d" />
		<!--phaseMassDensity => Phase mass density-->
		<xsd:attribute name="phaseMassDensity" type="real64_array3d" />
		<!--phaseOrder => (no description available)-->
		<xsd:attribute name="phaseOrder" type="integer_array" />
		<!--phaseTypes => (no description available)-->
		<xsd:attribute name="phaseTypes" type="integer_array" />
		<!--phaseViscosity => Phase viscosity-->
		<xsd:attribute name="phaseViscosity" type="real64_array3d" />
		<!--totalDensity => Total density-->
		<xsd:attribute name="totalDensity" type="real64_array2d" />
		<!--totalDensity_n => Total density at the previous converged time step-->
		<xsd:attribute name="totalDensity_n" type="real64_array2d" />
		<!--useMass => (no description available)-->
		<xsd:attribute name="useMass" type="integer" />
		<!--viscosityTableWrappers => (no description available)-->
		<xsd:attribute name="viscosityTableWrappers" type="LvArray_Array&lt;geos_TableFunction_KernelWrapper, 1, camp_int_seq&lt;long, 0l>, int, LvArray_ChaiBuffer>" />
	</xsd:complexType>
	<xsd:complexType name="DelftEggType">
		<!--bulkModulus => Elastic Bulk Modulus Field-->
		<xsd:attribute name="bulkModulus" type="real64_array" />
		<!--cslSlope => Slope of the critical state line-->
		<xsd:attribute name="cslSlope" type="real64_array" />
		<!--density => Material Density-->
		<xsd:attribute name="density" type="real64_array2d" />
		<!--oldPreConsolidationPressure => Old preconsolidation pressure-->
		<xsd:attribute name="oldPreConsolidationPressure" type="real64_array2d" />
		<!--oldStress => Previous Material Stress-->
		<xsd:attribute name="oldStress" type="real64_array3d" />
		<!--preConsolidationPressure => New preconsolidation pressure-->
		<xsd:attribute name="preConsolidationPressure" type="real64_array2d" />
		<!--recompressionIndex =>  Recompression index-->
		<xsd:attribute name="recompressionIndex" type="real64_array" />
		<!--shapeParameter => Shape parameter for the yield surface-->
		<xsd:attribute name="shapeParameter" type="real64_array" />
		<!--shearModulus => Elastic Shear Modulus Field-->
		<xsd:attribute name="shearModulus" type="real64_array" />
		<!--stress => Current Material Stress-->
		<xsd:attribute name="stress" type="real64_array3d" />
		<!--thermalExpansionCoefficient => Linear Thermal Expansion Coefficient Field-->
		<xsd:attribute name="thermalExpansionCoefficient" type="real64_array" />
		<!--virginCompressionIndex => Virgin compression index-->
		<xsd:attribute name="virginCompressionIndex" type="real64_array" />
	</xsd:complexType>
	<xsd:complexType name="DruckerPragerType">
		<!--bulkModulus => Elastic Bulk Modulus Field-->
		<xsd:attribute name="bulkModulus" type="real64_array" />
		<!--cohesion => New cohesion state-->
		<xsd:attribute name="cohesion" type="real64_array2d" />
		<!--density => Material Density-->
		<xsd:attribute name="density" type="real64_array2d" />
		<!--dilation => Plastic potential slope-->
		<xsd:attribute name="dilation" type="real64_array" />
		<!--friction => Yield surface slope-->
		<xsd:attribute name="friction" type="real64_array" />
		<!--hardening => Hardening rate-->
		<xsd:attribute name="hardening" type="real64_array" />
		<!--oldCohesion => Old cohesion state-->
		<xsd:attribute name="oldCohesion" type="real64_array2d" />
		<!--oldStress => Previous Material Stress-->
		<xsd:attribute name="oldStress" type="real64_array3d" />
		<!--shearModulus => Elastic Shear Modulus Field-->
		<xsd:attribute name="shearModulus" type="real64_array" />
		<!--stress => Current Material Stress-->
		<xsd:attribute name="stress" type="real64_array3d" />
		<!--thermalExpansionCoefficient => Linear Thermal Expansion Coefficient Field-->
		<xsd:attribute name="thermalExpansionCoefficient" type="real64_array" />
	</xsd:complexType>
	<xsd:complexType name="ElasticIsotropicType">
		<!--bulkModulus => Elastic Bulk Modulus Field-->
		<xsd:attribute name="bulkModulus" type="real64_array" />
		<!--density => Material Density-->
		<xsd:attribute name="density" type="real64_array2d" />
		<!--oldStress => Previous Material Stress-->
		<xsd:attribute name="oldStress" type="real64_array3d" />
		<!--shearModulus => Elastic Shear Modulus Field-->
		<xsd:attribute name="shearModulus" type="real64_array" />
		<!--stress => Current Material Stress-->
		<xsd:attribute name="stress" type="real64_array3d" />
		<!--thermalExpansionCoefficient => Linear Thermal Expansion Coefficient Field-->
		<xsd:attribute name="thermalExpansionCoefficient" type="real64_array" />
	</xsd:complexType>
	<xsd:complexType name="ElasticIsotropicPressureDependentType">
		<!--density => Material Density-->
		<xsd:attribute name="density" type="real64_array2d" />
		<!--oldStress => Previous Material Stress-->
		<xsd:attribute name="oldStress" type="real64_array3d" />
		<!--recompressionIndex => Recompression Index Field-->
		<xsd:attribute name="recompressionIndex" type="real64_array" />
		<!--refPressure => Reference Pressure Field-->
		<xsd:attribute name="refPressure" type="real64" />
		<!--refStrainVol => Reference Volumetric Strain-->
		<xsd:attribute name="refStrainVol" type="real64" />
		<!--shearModulus => Elastic Shear Modulus-->
		<xsd:attribute name="shearModulus" type="real64_array" />
		<!--stress => Current Material Stress-->
		<xsd:attribute name="stress" type="real64_array3d" />
		<!--thermalExpansionCoefficient => Linear Thermal Expansion Coefficient Field-->
		<xsd:attribute name="thermalExpansionCoefficient" type="real64_array" />
	</xsd:complexType>
	<xsd:complexType name="ElasticOrthotropicType">
		<!--c11 => Elastic Stiffness Field C11-->
		<xsd:attribute name="c11" type="real64_array" />
		<!--c12 => Elastic Stiffness Field C12-->
		<xsd:attribute name="c12" type="real64_array" />
		<!--c13 => Elastic Stiffness Field C13-->
		<xsd:attribute name="c13" type="real64_array" />
		<!--c22 => Elastic Stiffness Field C22-->
		<xsd:attribute name="c22" type="real64_array" />
		<!--c23 => Elastic Stiffness Field C23-->
		<xsd:attribute name="c23" type="real64_array" />
		<!--c33 => Elastic Stiffness Field C33-->
		<xsd:attribute name="c33" type="real64_array" />
		<!--c44 => Elastic Stiffness Field C44-->
		<xsd:attribute name="c44" type="real64_array" />
		<!--c55 => Elastic Stiffness Field C55-->
		<xsd:attribute name="c55" type="real64_array" />
		<!--c66 => Elastic Stiffness Field C66-->
		<xsd:attribute name="c66" type="real64_array" />
		<!--density => Material Density-->
		<xsd:attribute name="density" type="real64_array2d" />
		<!--oldStress => Previous Material Stress-->
		<xsd:attribute name="oldStress" type="real64_array3d" />
		<!--stress => Current Material Stress-->
		<xsd:attribute name="stress" type="real64_array3d" />
		<!--thermalExpansionCoefficient => Linear Thermal Expansion Coefficient Field-->
		<xsd:attribute name="thermalExpansionCoefficient" type="real64_array" />
	</xsd:complexType>
	<xsd:complexType name="ElasticTransverseIsotropicType">
		<!--c11 => Elastic Stiffness Field C11-->
		<xsd:attribute name="c11" type="real64_array" />
		<!--c13 => Elastic Stiffness Field C13-->
		<xsd:attribute name="c13" type="real64_array" />
		<!--c33 => Elastic Stiffness Field C33-->
		<xsd:attribute name="c33" type="real64_array" />
		<!--c44 => Elastic Stiffness Field C44-->
		<xsd:attribute name="c44" type="real64_array" />
		<!--c66 => Elastic Stiffness Field C66-->
		<xsd:attribute name="c66" type="real64_array" />
		<!--density => Material Density-->
		<xsd:attribute name="density" type="real64_array2d" />
		<!--oldStress => Previous Material Stress-->
		<xsd:attribute name="oldStress" type="real64_array3d" />
		<!--stress => Current Material Stress-->
		<xsd:attribute name="stress" type="real64_array3d" />
		<!--thermalExpansionCoefficient => Linear Thermal Expansion Coefficient Field-->
		<xsd:attribute name="thermalExpansionCoefficient" type="real64_array" />
	</xsd:complexType>
	<xsd:complexType name="ExponentialDecayPermeabilityType">
		<!--dPerm_dDispJump => Derivative of rock permeability with respect to displacement jump-->
		<xsd:attribute name="dPerm_dDispJump" type="real64_array4d" />
		<!--dPerm_dPressure => Derivative of rock permeability with respect to pressure-->
		<xsd:attribute name="dPerm_dPressure" type="real64_array3d" />
		<!--dPerm_dTraction => Derivative of rock permeability with respect to the traction vector-->
		<xsd:attribute name="dPerm_dTraction" type="real64_array4d" />
		<!--permeability => Rock permeability-->
		<xsd:attribute name="permeability" type="real64_array3d" />
	</xsd:complexType>
	<xsd:complexType name="ExtendedDruckerPragerType">
		<!--bulkModulus => Elastic Bulk Modulus Field-->
		<xsd:attribute name="bulkModulus" type="real64_array" />
		<!--density => Material Density-->
		<xsd:attribute name="density" type="real64_array2d" />
		<!--dilationRatio => Plastic potential slope ratio-->
		<xsd:attribute name="dilationRatio" type="real64_array" />
		<!--hardening => Hardening parameter-->
		<xsd:attribute name="hardening" type="real64_array" />
		<!--initialFriction => Initial yield surface slope-->
		<xsd:attribute name="initialFriction" type="real64_array" />
		<!--oldStateVariable => Old equivalent plastic shear strain-->
		<xsd:attribute name="oldStateVariable" type="real64_array2d" />
		<!--oldStress => Previous Material Stress-->
		<xsd:attribute name="oldStress" type="real64_array3d" />
		<!--pressureIntercept => Pressure point at cone vertex-->
		<xsd:attribute name="pressureIntercept" type="real64_array" />
		<!--residualFriction => Residual yield surface slope-->
		<xsd:attribute name="residualFriction" type="real64_array" />
		<!--shearModulus => Elastic Shear Modulus Field-->
		<xsd:attribute name="shearModulus" type="real64_array" />
		<!--stateVariable => New equivalent plastic shear strain-->
		<xsd:attribute name="stateVariable" type="real64_array2d" />
		<!--stress => Current Material Stress-->
		<xsd:attribute name="stress" type="real64_array3d" />
		<!--thermalExpansionCoefficient => Linear Thermal Expansion Coefficient Field-->
		<xsd:attribute name="thermalExpansionCoefficient" type="real64_array" />
	</xsd:complexType>
	<xsd:complexType name="FrictionlessContactType" />
	<xsd:complexType name="JFunctionCapillaryPressureType">
		<!--dPhaseCapPressure_dPhaseVolFraction => Derivative of phase capillary pressure with respect to phase volume fraction-->
		<xsd:attribute name="dPhaseCapPressure_dPhaseVolFraction" type="real64_array4d" />
		<!--jFuncMultiplier => Multiplier for the Leverett J-function-->
		<xsd:attribute name="jFuncMultiplier" type="real64_array2d" />
		<!--jFunctionWrappers => (no description available)-->
		<xsd:attribute name="jFunctionWrappers" type="LvArray_Array&lt;geos_TableFunction_KernelWrapper, 1, camp_int_seq&lt;long, 0l>, int, LvArray_ChaiBuffer>" />
		<!--phaseCapPressure => Phase capillary pressure-->
		<xsd:attribute name="phaseCapPressure" type="real64_array3d" />
		<!--phaseOrder => (no description available)-->
		<xsd:attribute name="phaseOrder" type="integer_array" />
		<!--phaseTypes => (no description available)-->
		<xsd:attribute name="phaseTypes" type="integer_array" />
	</xsd:complexType>
	<xsd:complexType name="LinearIsotropicDispersionType">
		<!--dispersivity => Dispersivity-->
		<xsd:attribute name="dispersivity" type="real64_array3d" />
	</xsd:complexType>
	<xsd:complexType name="ModifiedCamClayType">
		<!--cslSlope => Slope of the critical state line-->
		<xsd:attribute name="cslSlope" type="real64_array" />
		<!--density => Material Density-->
		<xsd:attribute name="density" type="real64_array2d" />
		<!--oldPreConsolidationPressure => Old preconsolidation pressure-->
		<xsd:attribute name="oldPreConsolidationPressure" type="real64_array2d" />
		<!--oldStress => Previous Material Stress-->
		<xsd:attribute name="oldStress" type="real64_array3d" />
		<!--preConsolidationPressure => New preconsolidation pressure-->
		<xsd:attribute name="preConsolidationPressure" type="real64_array2d" />
		<!--recompressionIndex => Recompression Index Field-->
		<xsd:attribute name="recompressionIndex" type="real64_array" />
		<!--refPressure => Reference Pressure Field-->
		<xsd:attribute name="refPressure" type="real64" />
		<!--refStrainVol => Reference Volumetric Strain-->
		<xsd:attribute name="refStrainVol" type="real64" />
		<!--shearModulus => Elastic Shear Modulus-->
		<xsd:attribute name="shearModulus" type="real64_array" />
		<!--stress => Current Material Stress-->
		<xsd:attribute name="stress" type="real64_array3d" />
		<!--thermalExpansionCoefficient => Linear Thermal Expansion Coefficient Field-->
		<xsd:attribute name="thermalExpansionCoefficient" type="real64_array" />
		<!--virginCompressionIndex => Virgin compression index-->
		<xsd:attribute name="virginCompressionIndex" type="real64_array" />
	</xsd:complexType>
	<xsd:complexType name="MultiPhaseConstantThermalConductivityType">
		<!--dEffectiveConductivity_dPhaseVolFraction => Derivative of effective conductivity with respect to phase volume fraction-->
		<xsd:attribute name="dEffectiveConductivity_dPhaseVolFraction" type="real64_array4d" />
		<!--effectiveConductivity => Effective conductivity-->
		<xsd:attribute name="effectiveConductivity" type="real64_array3d" />
	</xsd:complexType>
	<xsd:complexType name="MultiPhaseVolumeWeightedThermalConductivityType">
		<!--dEffectiveConductivity_dPhaseVolFraction => Derivative of effective conductivity with respect to phase volume fraction-->
		<xsd:attribute name="dEffectiveConductivity_dPhaseVolFraction" type="real64_array4d" />
		<!--effectiveConductivity => Effective conductivity-->
		<xsd:attribute name="effectiveConductivity" type="real64_array3d" />
		<!--rockThermalConductivity => Rock thermal conductivity-->
		<xsd:attribute name="rockThermalConductivity" type="real64_array3d" />
	</xsd:complexType>
	<xsd:complexType name="NullModelType" />
	<xsd:complexType name="ParallelPlatesPermeabilityType">
		<!--dPerm_dDispJump => Derivative of rock permeability with respect to displacement jump-->
		<xsd:attribute name="dPerm_dDispJump" type="real64_array4d" />
		<!--dPerm_dPressure => Derivative of rock permeability with respect to pressure-->
		<xsd:attribute name="dPerm_dPressure" type="real64_array3d" />
		<!--permeability => Rock permeability-->
		<xsd:attribute name="permeability" type="real64_array3d" />
	</xsd:complexType>
	<xsd:complexType name="ParticleFluidType">
		<!--collisionFactor => Collision factor-->
		<xsd:attribute name="collisionFactor" type="real64_array" />
		<!--dCollisionFactor_dProppantConcentration => Derivative of collision factor with respect to proppant concentration-->
		<xsd:attribute name="dCollisionFactor_dProppantConcentration" type="real64_array" />
		<!--dSettlingFactor_dComponentConcentration => Derivative of settling factor with respect to component concentration-->
		<xsd:attribute name="dSettlingFactor_dComponentConcentration" type="real64_array2d" />
		<!--dSettlingFactor_dPressure => Derivative of settling factor with respect to pressure-->
		<xsd:attribute name="dSettlingFactor_dPressure" type="real64_array" />
		<!--dSettlingFactor_dProppantConcentration => Derivative of settling factor with respect to proppant concentration-->
		<xsd:attribute name="dSettlingFactor_dProppantConcentration" type="real64_array" />
		<!--proppantPackPermeability => Proppant pack permeability-->
		<xsd:attribute name="proppantPackPermeability" type="real64_array" />
		<!--settlingFactor => Settling factor-->
		<xsd:attribute name="settlingFactor" type="real64_array" />
	</xsd:complexType>
	<xsd:complexType name="PerfectlyPlasticType">
		<!--bulkModulus => Elastic Bulk Modulus Field-->
		<xsd:attribute name="bulkModulus" type="real64_array" />
		<!--density => Material Density-->
		<xsd:attribute name="density" type="real64_array2d" />
		<!--oldStress => Previous Material Stress-->
		<xsd:attribute name="oldStress" type="real64_array3d" />
		<!--shearModulus => Elastic Shear Modulus Field-->
		<xsd:attribute name="shearModulus" type="real64_array" />
		<!--stress => Current Material Stress-->
		<xsd:attribute name="stress" type="real64_array3d" />
		<!--thermalExpansionCoefficient => Linear Thermal Expansion Coefficient Field-->
		<xsd:attribute name="thermalExpansionCoefficient" type="real64_array" />
		<!--yieldStress => Array of element yield stresses-->
		<xsd:attribute name="yieldStress" type="real64_array" />
	</xsd:complexType>
	<xsd:complexType name="PermeabilityBaseType">
		<!--dPerm_dPressure => Derivative of rock permeability with respect to pressure-->
		<xsd:attribute name="dPerm_dPressure" type="real64_array3d" />
		<!--permeability => Rock permeability-->
		<xsd:attribute name="permeability" type="real64_array3d" />
	</xsd:complexType>
	<xsd:complexType name="PorousDelftEggType" />
	<xsd:complexType name="PorousDruckerPragerType" />
	<xsd:complexType name="PorousElasticIsotropicType" />
	<xsd:complexType name="PorousElasticOrthotropicType" />
	<xsd:complexType name="PorousElasticTransverseIsotropicType" />
	<xsd:complexType name="PorousExtendedDruckerPragerType" />
	<xsd:complexType name="PorousModifiedCamClayType" />
	<xsd:complexType name="PressurePorosityType">
		<!--dPorosity_dPressure => Derivative of rock porosity with respect to pressure-->
		<xsd:attribute name="dPorosity_dPressure" type="real64_array2d" />
		<!--dPorosity_dTemperature => Derivative of rock porosity with respect to temperature-->
		<xsd:attribute name="dPorosity_dTemperature" type="real64_array2d" />
		<!--initialPorosity => Initial porosity-->
		<xsd:attribute name="initialPorosity" type="real64_array2d" />
		<!--porosity => Rock porosity-->
		<xsd:attribute name="porosity" type="real64_array2d" />
		<!--porosity_n => Rock porosity at the previous converged time step-->
		<xsd:attribute name="porosity_n" type="real64_array2d" />
		<!--referencePorosity => Reference porosity-->
		<xsd:attribute name="referencePorosity" type="real64_array" />
	</xsd:complexType>
	<xsd:complexType name="ProppantPermeabilityType">
		<!--dPerm_dDispJump => Derivative of rock permeability with respect to displacement jump-->
		<xsd:attribute name="dPerm_dDispJump" type="real64_array4d" />
		<!--dPerm_dPressure => Derivative of rock permeability with respect to pressure-->
		<xsd:attribute name="dPerm_dPressure" type="real64_array3d" />
		<!--permeability => Rock permeability-->
		<xsd:attribute name="permeability" type="real64_array3d" />
		<!--permeabilityMultiplier => Rock permeability multiplier-->
		<xsd:attribute name="permeabilityMultiplier" type="real64_array3d" />
		<!--proppantPackPermeability => (no description available)-->
		<xsd:attribute name="proppantPackPermeability" type="real64" />
	</xsd:complexType>
	<xsd:complexType name="ProppantPorosityType">
		<!--dPorosity_dPressure => Derivative of rock porosity with respect to pressure-->
		<xsd:attribute name="dPorosity_dPressure" type="real64_array2d" />
		<!--dPorosity_dTemperature => Derivative of rock porosity with respect to temperature-->
		<xsd:attribute name="dPorosity_dTemperature" type="real64_array2d" />
		<!--initialPorosity => Initial porosity-->
		<xsd:attribute name="initialPorosity" type="real64_array2d" />
		<!--porosity => Rock porosity-->
		<xsd:attribute name="porosity" type="real64_array2d" />
		<!--porosity_n => Rock porosity at the previous converged time step-->
		<xsd:attribute name="porosity_n" type="real64_array2d" />
		<!--referencePorosity => Reference porosity-->
		<xsd:attribute name="referencePorosity" type="real64_array" />
	</xsd:complexType>
	<xsd:complexType name="ProppantSlurryFluidType">
		<!--FluidDensity => Fluid density-->
		<xsd:attribute name="FluidDensity" type="real64_array2d" />
		<!--FluidViscosity => Fluid viscosity-->
		<xsd:attribute name="FluidViscosity" type="real64_array2d" />
		<!--componentDensity => Component density-->
		<xsd:attribute name="componentDensity" type="real64_array3d" />
		<!--dCompDens_dCompConc => Derivative of component density with respect to component concentration-->
		<xsd:attribute name="dCompDens_dCompConc" type="real64_array4d" />
		<!--dCompDens_dPres => Derivative of component density with respect to pressure-->
		<xsd:attribute name="dCompDens_dPres" type="real64_array3d" />
		<!--dDens_dCompConc => Derivative of density with respect to component concentration-->
		<xsd:attribute name="dDens_dCompConc" type="real64_array3d" />
		<!--dDens_dProppantConc => Derivative of density with respect to proppant concentration-->
		<xsd:attribute name="dDens_dProppantConc" type="real64_array2d" />
		<!--dDensity_dPressure => Derivative of density with respect to pressure-->
		<xsd:attribute name="dDensity_dPressure" type="real64_array2d" />
		<!--dDensity_dTemperature => Derivative of density with respect to temperature-->
		<xsd:attribute name="dDensity_dTemperature" type="real64_array2d" />
		<!--dEnthalpy_dPressure => Derivative of enthalpy with respect to pressure-->
		<xsd:attribute name="dEnthalpy_dPressure" type="real64_array2d" />
		<!--dEnthalpy_dTemperature => Derivative of enthalpy with respect to temperature-->
		<xsd:attribute name="dEnthalpy_dTemperature" type="real64_array2d" />
		<!--dFluidDens_dCompConc => Derivative of fluid density with respect to component concentration-->
		<xsd:attribute name="dFluidDens_dCompConc" type="real64_array3d" />
		<!--dFluidDens_dPres => Derivative of fluid density with respect to pressure-->
		<xsd:attribute name="dFluidDens_dPres" type="real64_array2d" />
		<!--dFluidVisc_dCompConc => Derivative of fluid viscosity with respect to component concentration-->
		<xsd:attribute name="dFluidVisc_dCompConc" type="real64_array3d" />
		<!--dFluidVisc_dPres => Derivative of fluid viscosity with respect to pressure-->
		<xsd:attribute name="dFluidVisc_dPres" type="real64_array2d" />
		<!--dInternalEnergy_dPressure => Derivative of internal energy with respect to pressure-->
		<xsd:attribute name="dInternalEnergy_dPressure" type="real64_array2d" />
		<!--dInternalEnergy_dTemperature => Derivative of internal energy with respect to temperature-->
		<xsd:attribute name="dInternalEnergy_dTemperature" type="real64_array2d" />
		<!--dVisc_dCompConc => Derivative of viscosity with respect to component concentration-->
		<xsd:attribute name="dVisc_dCompConc" type="real64_array3d" />
		<!--dVisc_dProppantConc => Derivative of viscosity with respect to proppant concentration-->
		<xsd:attribute name="dVisc_dProppantConc" type="real64_array2d" />
		<!--dViscosity_dPressure => Derivative of viscosity with respect to pressure-->
		<xsd:attribute name="dViscosity_dPressure" type="real64_array2d" />
		<!--dViscosity_dTemperature => Derivative of viscosity with respect to temperature-->
		<xsd:attribute name="dViscosity_dTemperature" type="real64_array2d" />
		<!--density => Density-->
		<xsd:attribute name="density" type="real64_array2d" />
		<!--density_n => Density at the previous converged time step-->
		<xsd:attribute name="density_n" type="real64_array2d" />
		<!--enthalpy => Enthalpy-->
		<xsd:attribute name="enthalpy" type="real64_array2d" />
		<!--internalEnergy => Internal energy-->
		<xsd:attribute name="internalEnergy" type="real64_array2d" />
		<!--internalEnergy_n => Fluid internal energy at the previous converged step-->
		<xsd:attribute name="internalEnergy_n" type="real64_array2d" />
		<!--viscosity => Viscosity-->
		<xsd:attribute name="viscosity" type="real64_array2d" />
	</xsd:complexType>
	<xsd:complexType name="ProppantSolidProppantPermeabilityType" />
	<xsd:complexType name="ReactiveBrineType">
		<!--dPhaseCompFraction => Derivative of phase component fraction with respect to pressure, temperature, and global component fractions-->
		<xsd:attribute name="dPhaseCompFraction" type="LvArray_Array&lt;double, 5, camp_int_seq&lt;long, 0l, 1l, 2l, 3l, 4l>, int, LvArray_ChaiBuffer>" />
		<!--dPhaseDensity => Derivative of phase density with respect to pressure, temperature, and global component fractions-->
		<xsd:attribute name="dPhaseDensity" type="real64_array4d" />
		<!--dPhaseEnthalpy => Derivative of phase enthalpy with respect to pressure, temperature, and global component fractions-->
		<xsd:attribute name="dPhaseEnthalpy" type="real64_array4d" />
		<!--dPhaseFraction => Derivative of phase fraction with respect to pressure, temperature, and global component fractions-->
		<xsd:attribute name="dPhaseFraction" type="real64_array4d" />
		<!--dPhaseInternalEnergy => Derivative of phase internal energy with respect to pressure, temperature, and global component fractions-->
		<xsd:attribute name="dPhaseInternalEnergy" type="real64_array4d" />
		<!--dPhaseMassDensity => Derivative of phase mass density with respect to pressure, temperature, and global component fractions-->
		<xsd:attribute name="dPhaseMassDensity" type="real64_array4d" />
		<!--dPhaseViscosity => Derivative of phase viscosity with respect to pressure, temperature, and global component fractions-->
		<xsd:attribute name="dPhaseViscosity" type="real64_array4d" />
		<!--dTotalDensity => Derivative of total density with respect to pressure, temperature, and global component fractions-->
		<xsd:attribute name="dTotalDensity" type="real64_array3d" />
		<!--kineticReactionRates => kineticReactionRates-->
		<xsd:attribute name="kineticReactionRates" type="real64_array2d" />
		<!--phaseCompFraction => Phase component fraction-->
		<xsd:attribute name="phaseCompFraction" type="real64_array4d" />
		<!--phaseCompFraction_n => Phase component fraction at the previous converged time step-->
		<xsd:attribute name="phaseCompFraction_n" type="real64_array4d" />
		<!--phaseDensity => Phase density-->
		<xsd:attribute name="phaseDensity" type="real64_array3d" />
		<!--phaseDensity_n => Phase density at the previous converged time step-->
		<xsd:attribute name="phaseDensity_n" type="real64_array3d" />
		<!--phaseEnthalpy => Phase enthalpy-->
		<xsd:attribute name="phaseEnthalpy" type="real64_array3d" />
		<!--phaseEnthalpy_n => Phase enthalpy at the previous converged time step-->
		<xsd:attribute name="phaseEnthalpy_n" type="real64_array3d" />
		<!--phaseFraction => Phase fraction-->
		<xsd:attribute name="phaseFraction" type="real64_array3d" />
		<!--phaseInternalEnergy => Phase internal energy-->
		<xsd:attribute name="phaseInternalEnergy" type="real64_array3d" />
		<!--phaseInternalEnergy_n => Phase internal energy at the previous converged time step-->
		<xsd:attribute name="phaseInternalEnergy_n" type="real64_array3d" />
		<!--phaseMassDensity => Phase mass density-->
		<xsd:attribute name="phaseMassDensity" type="real64_array3d" />
		<!--phaseViscosity => Phase viscosity-->
		<xsd:attribute name="phaseViscosity" type="real64_array3d" />
		<!--primarySpeciesConcentration => primarySpeciesConcentration-->
		<xsd:attribute name="primarySpeciesConcentration" type="real64_array2d" />
		<!--primarySpeciesTotalConcentration => primarySpeciesTotalConcentration-->
		<xsd:attribute name="primarySpeciesTotalConcentration" type="real64_array2d" />
		<!--secondarySpeciesConcentration => secondarySpeciesConcentration-->
		<xsd:attribute name="secondarySpeciesConcentration" type="real64_array2d" />
		<!--totalDensity => Total density-->
		<xsd:attribute name="totalDensity" type="real64_array2d" />
		<!--totalDensity_n => Total density at the previous converged time step-->
		<xsd:attribute name="totalDensity_n" type="real64_array2d" />
		<!--useMass => (no description available)-->
		<xsd:attribute name="useMass" type="integer" />
	</xsd:complexType>
	<xsd:complexType name="ReactiveBrineThermalType">
		<!--dPhaseCompFraction => Derivative of phase component fraction with respect to pressure, temperature, and global component fractions-->
		<xsd:attribute name="dPhaseCompFraction" type="LvArray_Array&lt;double, 5, camp_int_seq&lt;long, 0l, 1l, 2l, 3l, 4l>, int, LvArray_ChaiBuffer>" />
		<!--dPhaseDensity => Derivative of phase density with respect to pressure, temperature, and global component fractions-->
		<xsd:attribute name="dPhaseDensity" type="real64_array4d" />
		<!--dPhaseEnthalpy => Derivative of phase enthalpy with respect to pressure, temperature, and global component fractions-->
		<xsd:attribute name="dPhaseEnthalpy" type="real64_array4d" />
		<!--dPhaseFraction => Derivative of phase fraction with respect to pressure, temperature, and global component fractions-->
		<xsd:attribute name="dPhaseFraction" type="real64_array4d" />
		<!--dPhaseInternalEnergy => Derivative of phase internal energy with respect to pressure, temperature, and global component fractions-->
		<xsd:attribute name="dPhaseInternalEnergy" type="real64_array4d" />
		<!--dPhaseMassDensity => Derivative of phase mass density with respect to pressure, temperature, and global component fractions-->
		<xsd:attribute name="dPhaseMassDensity" type="real64_array4d" />
		<!--dPhaseViscosity => Derivative of phase viscosity with respect to pressure, temperature, and global component fractions-->
		<xsd:attribute name="dPhaseViscosity" type="real64_array4d" />
		<!--dTotalDensity => Derivative of total density with respect to pressure, temperature, and global component fractions-->
		<xsd:attribute name="dTotalDensity" type="real64_array3d" />
		<!--kineticReactionRates => kineticReactionRates-->
		<xsd:attribute name="kineticReactionRates" type="real64_array2d" />
		<!--phaseCompFraction => Phase component fraction-->
		<xsd:attribute name="phaseCompFraction" type="real64_array4d" />
		<!--phaseCompFraction_n => Phase component fraction at the previous converged time step-->
		<xsd:attribute name="phaseCompFraction_n" type="real64_array4d" />
		<!--phaseDensity => Phase density-->
		<xsd:attribute name="phaseDensity" type="real64_array3d" />
		<!--phaseDensity_n => Phase density at the previous converged time step-->
		<xsd:attribute name="phaseDensity_n" type="real64_array3d" />
		<!--phaseEnthalpy => Phase enthalpy-->
		<xsd:attribute name="phaseEnthalpy" type="real64_array3d" />
		<!--phaseEnthalpy_n => Phase enthalpy at the previous converged time step-->
		<xsd:attribute name="phaseEnthalpy_n" type="real64_array3d" />
		<!--phaseFraction => Phase fraction-->
		<xsd:attribute name="phaseFraction" type="real64_array3d" />
		<!--phaseInternalEnergy => Phase internal energy-->
		<xsd:attribute name="phaseInternalEnergy" type="real64_array3d" />
		<!--phaseInternalEnergy_n => Phase internal energy at the previous converged time step-->
		<xsd:attribute name="phaseInternalEnergy_n" type="real64_array3d" />
		<!--phaseMassDensity => Phase mass density-->
		<xsd:attribute name="phaseMassDensity" type="real64_array3d" />
		<!--phaseViscosity => Phase viscosity-->
		<xsd:attribute name="phaseViscosity" type="real64_array3d" />
		<!--primarySpeciesConcentration => primarySpeciesConcentration-->
		<xsd:attribute name="primarySpeciesConcentration" type="real64_array2d" />
		<!--primarySpeciesTotalConcentration => primarySpeciesTotalConcentration-->
		<xsd:attribute name="primarySpeciesTotalConcentration" type="real64_array2d" />
		<!--secondarySpeciesConcentration => secondarySpeciesConcentration-->
		<xsd:attribute name="secondarySpeciesConcentration" type="real64_array2d" />
		<!--totalDensity => Total density-->
		<xsd:attribute name="totalDensity" type="real64_array2d" />
		<!--totalDensity_n => Total density at the previous converged time step-->
		<xsd:attribute name="totalDensity_n" type="real64_array2d" />
		<!--useMass => (no description available)-->
		<xsd:attribute name="useMass" type="integer" />
	</xsd:complexType>
	<xsd:complexType name="SinglePhaseConstantThermalConductivityType">
		<!--effectiveConductivity => Effective conductivity-->
		<xsd:attribute name="effectiveConductivity" type="real64_array3d" />
	</xsd:complexType>
	<xsd:complexType name="SlipDependentPermeabilityType">
		<!--dPerm_dDispJump => Derivative of rock permeability with respect to displacement jump-->
		<xsd:attribute name="dPerm_dDispJump" type="real64_array4d" />
		<!--dPerm_dPressure => Derivative of rock permeability with respect to pressure-->
		<xsd:attribute name="dPerm_dPressure" type="real64_array3d" />
		<!--permeability => Rock permeability-->
		<xsd:attribute name="permeability" type="real64_array3d" />
	</xsd:complexType>
	<xsd:complexType name="SolidInternalEnergyType">
		<!--dInternalEnergy_dTemperature => Derivative of the solid internal energy w.r.t. temperature [J/(m^3.K)]-->
		<xsd:attribute name="dInternalEnergy_dTemperature" type="real64_array2d" />
		<!--internalEnergy => Internal energy of the solid per unit volume [J/m^3]-->
		<xsd:attribute name="internalEnergy" type="real64_array2d" />
		<!--internalEnergy_n => Internal energy of the solid per unit volume at the previous time-step [J/m^3]-->
		<xsd:attribute name="internalEnergy_n" type="real64_array2d" />
	</xsd:complexType>
	<xsd:complexType name="TableCapillaryPressureType">
		<!--capPresWrappers => (no description available)-->
		<xsd:attribute name="capPresWrappers" type="LvArray_Array&lt;geos_TableFunction_KernelWrapper, 1, camp_int_seq&lt;long, 0l>, int, LvArray_ChaiBuffer>" />
		<!--dPhaseCapPressure_dPhaseVolFraction => Derivative of phase capillary pressure with respect to phase volume fraction-->
		<xsd:attribute name="dPhaseCapPressure_dPhaseVolFraction" type="real64_array4d" />
		<!--phaseCapPressure => Phase capillary pressure-->
		<xsd:attribute name="phaseCapPressure" type="real64_array3d" />
		<!--phaseOrder => (no description available)-->
		<xsd:attribute name="phaseOrder" type="integer_array" />
		<!--phaseTypes => (no description available)-->
		<xsd:attribute name="phaseTypes" type="integer_array" />
	</xsd:complexType>
	<xsd:complexType name="TableRelativePermeabilityType">
		<!--dPhaseRelPerm_dPhaseVolFraction => Derivative of phase relative permeability with respect to phase volume fraction-->
		<xsd:attribute name="dPhaseRelPerm_dPhaseVolFraction" type="real64_array4d" />
		<!--phaseMinVolumeFraction => (no description available)-->
		<xsd:attribute name="phaseMinVolumeFraction" type="real64_array" />
		<!--phaseOrder => (no description available)-->
		<xsd:attribute name="phaseOrder" type="integer_array" />
		<!--phaseRelPerm => Phase relative permeability-->
		<xsd:attribute name="phaseRelPerm" type="real64_array3d" />
		<!--phaseRelPerm_n => Phase relative permeability at previous time-->
		<xsd:attribute name="phaseRelPerm_n" type="real64_array3d" />
		<!--phaseTrappedVolFraction => Phase trapped volume fraction-->
		<xsd:attribute name="phaseTrappedVolFraction" type="real64_array3d" />
		<!--phaseTypes => (no description available)-->
		<xsd:attribute name="phaseTypes" type="integer_array" />
		<!--relPermWrappers => (no description available)-->
		<xsd:attribute name="relPermWrappers" type="LvArray_Array&lt;geos_TableFunction_KernelWrapper, 1, camp_int_seq&lt;long, 0l>, int, LvArray_ChaiBuffer>" />
		<!--waterOilMaxRelPerm => (no description available)-->
		<xsd:attribute name="waterOilMaxRelPerm" type="real64" />
	</xsd:complexType>
	<xsd:complexType name="TableRelativePermeabilityHysteresisType">
		<!--dPhaseRelPerm_dPhaseVolFraction => Derivative of phase relative permeability with respect to phase volume fraction-->
		<xsd:attribute name="dPhaseRelPerm_dPhaseVolFraction" type="real64_array4d" />
		<!--drainagePhaseMaxVolumeFraction => (no description available)-->
		<xsd:attribute name="drainagePhaseMaxVolumeFraction" type="real64_array" />
		<!--drainagePhaseMinVolumeFraction => (no description available)-->
		<xsd:attribute name="drainagePhaseMinVolumeFraction" type="real64_array" />
		<!--drainagePhaseRelPermEndPoint => (no description available)-->
		<xsd:attribute name="drainagePhaseRelPermEndPoint" type="real64_array" />
		<!--drainageRelPermWrappers => (no description available)-->
		<xsd:attribute name="drainageRelPermWrappers" type="LvArray_Array&lt;geos_TableFunction_KernelWrapper, 1, camp_int_seq&lt;long, 0l>, int, LvArray_ChaiBuffer>" />
		<!--imbibitionPhaseMaxVolumeFraction => (no description available)-->
		<xsd:attribute name="imbibitionPhaseMaxVolumeFraction" type="real64_array" />
		<!--imbibitionPhaseMinVolumeFraction => (no description available)-->
		<xsd:attribute name="imbibitionPhaseMinVolumeFraction" type="real64_array" />
		<!--imbibitionPhaseRelPermEndPoint => (no description available)-->
		<xsd:attribute name="imbibitionPhaseRelPermEndPoint" type="real64_array" />
		<!--imbibitionRelPermWrappers => (no description available)-->
		<xsd:attribute name="imbibitionRelPermWrappers" type="LvArray_Array&lt;geos_TableFunction_KernelWrapper, 1, camp_int_seq&lt;long, 0l>, int, LvArray_ChaiBuffer>" />
		<!--landParameter => (no description available)-->
		<xsd:attribute name="landParameter" type="real64_array" />
		<!--phaseHasHysteresis => (no description available)-->
		<xsd:attribute name="phaseHasHysteresis" type="integer_array" />
		<!--phaseMaxHistoricalVolFraction => Phase max historical phase volume fraction-->
		<xsd:attribute name="phaseMaxHistoricalVolFraction" type="real64_array2d" />
		<!--phaseMinHistoricalVolFraction => Phase min historical phase volume fraction-->
		<xsd:attribute name="phaseMinHistoricalVolFraction" type="real64_array2d" />
		<!--phaseOrder => (no description available)-->
		<xsd:attribute name="phaseOrder" type="integer_array" />
		<!--phaseRelPerm => Phase relative permeability-->
		<xsd:attribute name="phaseRelPerm" type="real64_array3d" />
		<!--phaseRelPerm_n => Phase relative permeability at previous time-->
		<xsd:attribute name="phaseRelPerm_n" type="real64_array3d" />
		<!--phaseTrappedVolFraction => Phase trapped volume fraction-->
		<xsd:attribute name="phaseTrappedVolFraction" type="real64_array3d" />
		<!--phaseTypes => (no description available)-->
		<xsd:attribute name="phaseTypes" type="integer_array" />
		<!--waterOilMaxRelPerm => (no description available)-->
		<xsd:attribute name="waterOilMaxRelPerm" type="real64" />
	</xsd:complexType>
	<xsd:complexType name="ThermalCompressibleSinglePhaseFluidType">
		<!--dDensity_dPressure => Derivative of density with respect to pressure-->
		<xsd:attribute name="dDensity_dPressure" type="real64_array2d" />
		<!--dDensity_dTemperature => Derivative of density with respect to temperature-->
		<xsd:attribute name="dDensity_dTemperature" type="real64_array2d" />
		<!--dEnthalpy_dPressure => Derivative of enthalpy with respect to pressure-->
		<xsd:attribute name="dEnthalpy_dPressure" type="real64_array2d" />
		<!--dEnthalpy_dTemperature => Derivative of enthalpy with respect to temperature-->
		<xsd:attribute name="dEnthalpy_dTemperature" type="real64_array2d" />
		<!--dInternalEnergy_dPressure => Derivative of internal energy with respect to pressure-->
		<xsd:attribute name="dInternalEnergy_dPressure" type="real64_array2d" />
		<!--dInternalEnergy_dTemperature => Derivative of internal energy with respect to temperature-->
		<xsd:attribute name="dInternalEnergy_dTemperature" type="real64_array2d" />
		<!--dViscosity_dPressure => Derivative of viscosity with respect to pressure-->
		<xsd:attribute name="dViscosity_dPressure" type="real64_array2d" />
		<!--dViscosity_dTemperature => Derivative of viscosity with respect to temperature-->
		<xsd:attribute name="dViscosity_dTemperature" type="real64_array2d" />
		<!--density => Density-->
		<xsd:attribute name="density" type="real64_array2d" />
		<!--density_n => Density at the previous converged time step-->
		<xsd:attribute name="density_n" type="real64_array2d" />
		<!--enthalpy => Enthalpy-->
		<xsd:attribute name="enthalpy" type="real64_array2d" />
		<!--internalEnergy => Internal energy-->
		<xsd:attribute name="internalEnergy" type="real64_array2d" />
		<!--internalEnergy_n => Fluid internal energy at the previous converged step-->
		<xsd:attribute name="internalEnergy_n" type="real64_array2d" />
		<!--viscosity => Viscosity-->
		<xsd:attribute name="viscosity" type="real64_array2d" />
	</xsd:complexType>
	<xsd:complexType name="VanGenuchtenBakerRelativePermeabilityType">
		<!--dPhaseRelPerm_dPhaseVolFraction => Derivative of phase relative permeability with respect to phase volume fraction-->
		<xsd:attribute name="dPhaseRelPerm_dPhaseVolFraction" type="real64_array4d" />
		<!--phaseOrder => (no description available)-->
		<xsd:attribute name="phaseOrder" type="integer_array" />
		<!--phaseRelPerm => Phase relative permeability-->
		<xsd:attribute name="phaseRelPerm" type="real64_array3d" />
		<!--phaseRelPerm_n => Phase relative permeability at previous time-->
		<xsd:attribute name="phaseRelPerm_n" type="real64_array3d" />
		<!--phaseTrappedVolFraction => Phase trapped volume fraction-->
		<xsd:attribute name="phaseTrappedVolFraction" type="real64_array3d" />
		<!--phaseTypes => (no description available)-->
		<xsd:attribute name="phaseTypes" type="integer_array" />
		<!--volFracScale => Factor used to scale the phase capillary pressure, defined as: one minus the sum of the phase minimum volume fractions.-->
		<xsd:attribute name="volFracScale" type="real64" />
	</xsd:complexType>
	<xsd:complexType name="VanGenuchtenCapillaryPressureType">
		<!--dPhaseCapPressure_dPhaseVolFraction => Derivative of phase capillary pressure with respect to phase volume fraction-->
		<xsd:attribute name="dPhaseCapPressure_dPhaseVolFraction" type="real64_array4d" />
		<!--phaseCapPressure => Phase capillary pressure-->
		<xsd:attribute name="phaseCapPressure" type="real64_array3d" />
		<!--phaseOrder => (no description available)-->
		<xsd:attribute name="phaseOrder" type="integer_array" />
		<!--phaseTypes => (no description available)-->
		<xsd:attribute name="phaseTypes" type="integer_array" />
		<!--volFracScale => Factor used to scale the phase capillary pressure, defined as: one minus the sum of the phase minimum volume fractions.-->
		<xsd:attribute name="volFracScale" type="real64" />
	</xsd:complexType>
	<xsd:complexType name="VanGenuchtenStone2RelativePermeabilityType">
		<!--dPhaseRelPerm_dPhaseVolFraction => Derivative of phase relative permeability with respect to phase volume fraction-->
		<xsd:attribute name="dPhaseRelPerm_dPhaseVolFraction" type="real64_array4d" />
		<!--phaseOrder => (no description available)-->
		<xsd:attribute name="phaseOrder" type="integer_array" />
		<!--phaseRelPerm => Phase relative permeability-->
		<xsd:attribute name="phaseRelPerm" type="real64_array3d" />
		<!--phaseRelPerm_n => Phase relative permeability at previous time-->
		<xsd:attribute name="phaseRelPerm_n" type="real64_array3d" />
		<!--phaseTrappedVolFraction => Phase trapped volume fraction-->
		<xsd:attribute name="phaseTrappedVolFraction" type="real64_array3d" />
		<!--phaseTypes => (no description available)-->
		<xsd:attribute name="phaseTypes" type="integer_array" />
		<!--volFracScale => Factor used to scale the phase capillary pressure, defined as: one minus the sum of the phase minimum volume fractions.-->
		<xsd:attribute name="volFracScale" type="real64" />
	</xsd:complexType>
	<xsd:complexType name="ViscoDruckerPragerType">
		<!--bulkModulus => Elastic Bulk Modulus Field-->
		<xsd:attribute name="bulkModulus" type="real64_array" />
		<!--cohesion => New cohesion state-->
		<xsd:attribute name="cohesion" type="real64_array2d" />
		<!--density => Material Density-->
		<xsd:attribute name="density" type="real64_array2d" />
		<!--dilation => Plastic potential slope-->
		<xsd:attribute name="dilation" type="real64_array" />
		<!--friction => Yield surface slope-->
		<xsd:attribute name="friction" type="real64_array" />
		<!--hardening => Hardening rate-->
		<xsd:attribute name="hardening" type="real64_array" />
		<!--oldCohesion => Old cohesion state-->
		<xsd:attribute name="oldCohesion" type="real64_array2d" />
		<!--oldStress => Previous Material Stress-->
		<xsd:attribute name="oldStress" type="real64_array3d" />
		<!--shearModulus => Elastic Shear Modulus Field-->
		<xsd:attribute name="shearModulus" type="real64_array" />
		<!--stress => Current Material Stress-->
		<xsd:attribute name="stress" type="real64_array3d" />
		<!--thermalExpansionCoefficient => Linear Thermal Expansion Coefficient Field-->
		<xsd:attribute name="thermalExpansionCoefficient" type="real64_array" />
	</xsd:complexType>
	<xsd:complexType name="ViscoExtendedDruckerPragerType">
		<!--bulkModulus => Elastic Bulk Modulus Field-->
		<xsd:attribute name="bulkModulus" type="real64_array" />
		<!--density => Material Density-->
		<xsd:attribute name="density" type="real64_array2d" />
		<!--dilationRatio => Plastic potential slope ratio-->
		<xsd:attribute name="dilationRatio" type="real64_array" />
		<!--hardening => Hardening parameter-->
		<xsd:attribute name="hardening" type="real64_array" />
		<!--initialFriction => Initial yield surface slope-->
		<xsd:attribute name="initialFriction" type="real64_array" />
		<!--oldStateVariable => Old equivalent plastic shear strain-->
		<xsd:attribute name="oldStateVariable" type="real64_array2d" />
		<!--oldStress => Previous Material Stress-->
		<xsd:attribute name="oldStress" type="real64_array3d" />
		<!--pressureIntercept => Pressure point at cone vertex-->
		<xsd:attribute name="pressureIntercept" type="real64_array" />
		<!--residualFriction => Residual yield surface slope-->
		<xsd:attribute name="residualFriction" type="real64_array" />
		<!--shearModulus => Elastic Shear Modulus Field-->
		<xsd:attribute name="shearModulus" type="real64_array" />
		<!--stateVariable => New equivalent plastic shear strain-->
		<xsd:attribute name="stateVariable" type="real64_array2d" />
		<!--stress => Current Material Stress-->
		<xsd:attribute name="stress" type="real64_array3d" />
		<!--thermalExpansionCoefficient => Linear Thermal Expansion Coefficient Field-->
		<xsd:attribute name="thermalExpansionCoefficient" type="real64_array" />
	</xsd:complexType>
	<xsd:complexType name="ViscoModifiedCamClayType">
		<!--cslSlope => Slope of the critical state line-->
		<xsd:attribute name="cslSlope" type="real64_array" />
		<!--density => Material Density-->
		<xsd:attribute name="density" type="real64_array2d" />
		<!--oldPreConsolidationPressure => Old preconsolidation pressure-->
		<xsd:attribute name="oldPreConsolidationPressure" type="real64_array2d" />
		<!--oldStress => Previous Material Stress-->
		<xsd:attribute name="oldStress" type="real64_array3d" />
		<!--preConsolidationPressure => New preconsolidation pressure-->
		<xsd:attribute name="preConsolidationPressure" type="real64_array2d" />
		<!--recompressionIndex => Recompression Index Field-->
		<xsd:attribute name="recompressionIndex" type="real64_array" />
		<!--refPressure => Reference Pressure Field-->
		<xsd:attribute name="refPressure" type="real64" />
		<!--refStrainVol => Reference Volumetric Strain-->
		<xsd:attribute name="refStrainVol" type="real64" />
		<!--shearModulus => Elastic Shear Modulus-->
		<xsd:attribute name="shearModulus" type="real64_array" />
		<!--stress => Current Material Stress-->
		<xsd:attribute name="stress" type="real64_array3d" />
		<!--thermalExpansionCoefficient => Linear Thermal Expansion Coefficient Field-->
		<xsd:attribute name="thermalExpansionCoefficient" type="real64_array" />
		<!--virginCompressionIndex => Virgin compression index-->
		<xsd:attribute name="virginCompressionIndex" type="real64_array" />
	</xsd:complexType>
	<xsd:complexType name="WillisRichardsPermeabilityType">
		<!--dPerm_dDispJump => Derivative of rock permeability with respect to displacement jump-->
		<xsd:attribute name="dPerm_dDispJump" type="real64_array4d" />
		<!--dPerm_dPressure => Derivative of rock permeability with respect to pressure-->
		<xsd:attribute name="dPerm_dPressure" type="real64_array3d" />
		<!--dPerm_dTraction => Derivative of rock permeability with respect to the traction vector-->
		<xsd:attribute name="dPerm_dTraction" type="real64_array4d" />
		<!--permeability => Rock permeability-->
		<xsd:attribute name="permeability" type="real64_array3d" />
	</xsd:complexType>
	<xsd:complexType name="MeshBodiesType">
		<xsd:choice minOccurs="0" maxOccurs="unbounded">
			<xsd:element name="InternalMesh" type="InternalMeshType" />
			<xsd:element name="InternalWellbore" type="InternalWellboreType" />
			<xsd:element name="ParticleMesh" type="ParticleMeshType" />
			<xsd:element name="VTKMesh" type="VTKMeshType" />
		</xsd:choice>
	</xsd:complexType>
	<xsd:complexType name="meshLevelsType">
		<xsd:choice minOccurs="0" maxOccurs="unbounded">
			<xsd:element name="Level0" type="Level0Type" />
		</xsd:choice>
	</xsd:complexType>
	<xsd:complexType name="Level0Type">
		<xsd:choice minOccurs="0" maxOccurs="unbounded">
			<xsd:element name="ElementRegions" type="ElementRegionsType" maxOccurs="1" />
			<xsd:element name="ParticleRegions" type="ParticleRegionsType" maxOccurs="1" />
			<xsd:element name="edgeManager" type="edgeManagerType" />
			<xsd:element name="embeddedSurfacesEdgeManager" type="embeddedSurfacesEdgeManagerType" />
			<xsd:element name="embeddedSurfacesNodeManager" type="embeddedSurfacesNodeManagerType" />
			<xsd:element name="faceManager" type="faceManagerType" />
			<xsd:element name="nodeManager" type="nodeManagerType" />
		</xsd:choice>
		<!--meshLevel => (no description available)-->
		<xsd:attribute name="meshLevel" type="integer" />
	</xsd:complexType>
	<xsd:complexType name="ElementRegionsType">
		<xsd:choice minOccurs="0" maxOccurs="unbounded">
			<xsd:element name="elementRegionsGroup" type="elementRegionsGroupType" />
			<xsd:element name="neighborData" type="neighborDataType" />
			<xsd:element name="sets" type="setsType" />
			<xsd:element name="CellElementRegion" type="CellElementRegionType" />
			<xsd:element name="SurfaceElementRegion" type="SurfaceElementRegionType" />
			<xsd:element name="WellElementRegion" type="WellElementRegionType" />
		</xsd:choice>
		<!--domainBoundaryIndicator => (no description available)-->
		<xsd:attribute name="domainBoundaryIndicator" type="integer_array" />
		<!--ghostRank => (no description available)-->
		<xsd:attribute name="ghostRank" type="integer_array" />
		<!--globalToLocalMap => (no description available)-->
		<xsd:attribute name="globalToLocalMap" type="geos_mapBase&lt;long long, int, std_integral_constant&lt;bool, false> >" />
		<!--isExternal => (no description available)-->
		<xsd:attribute name="isExternal" type="integer_array" />
		<!--localToGlobalMap => Array that contains a map from localIndex to globalIndex.-->
		<xsd:attribute name="localToGlobalMap" type="globalIndex_array" />
	</xsd:complexType>
	<xsd:complexType name="elementRegionsGroupType" />
	<xsd:complexType name="neighborDataType" />
	<xsd:complexType name="setsType">
		<!--externalSet => (no description available)-->
		<xsd:attribute name="externalSet" type="LvArray_SortedArray&lt;int, int, LvArray_ChaiBuffer>" />
	</xsd:complexType>
	<xsd:complexType name="ParticleRegionsType">
		<xsd:choice minOccurs="0" maxOccurs="unbounded">
			<xsd:element name="neighborData" type="neighborDataType" />
			<xsd:element name="particleRegionsGroup" type="particleRegionsGroupType" />
			<xsd:element name="sets" type="setsType" />
			<xsd:element name="ParticleRegion" type="ParticleRegionType" />
		</xsd:choice>
		<!--domainBoundaryIndicator => (no description available)-->
		<xsd:attribute name="domainBoundaryIndicator" type="integer_array" />
		<!--ghostRank => (no description available)-->
		<xsd:attribute name="ghostRank" type="integer_array" />
		<!--globalToLocalMap => (no description available)-->
		<xsd:attribute name="globalToLocalMap" type="geos_mapBase&lt;long long, int, std_integral_constant&lt;bool, false> >" />
		<!--isExternal => (no description available)-->
		<xsd:attribute name="isExternal" type="integer_array" />
		<!--localToGlobalMap => Array that contains a map from localIndex to globalIndex.-->
		<xsd:attribute name="localToGlobalMap" type="globalIndex_array" />
	</xsd:complexType>
	<xsd:complexType name="particleRegionsGroupType" />
	<xsd:complexType name="edgeManagerType">
		<xsd:choice minOccurs="0" maxOccurs="unbounded">
			<xsd:element name="neighborData" type="neighborDataType" />
			<xsd:element name="sets" type="setsType" />
		</xsd:choice>
		<!--domainBoundaryIndicator => (no description available)-->
		<xsd:attribute name="domainBoundaryIndicator" type="integer_array" />
		<!--faceList => (no description available)-->
		<xsd:attribute name="faceList" type="geos_InterObjectRelation&lt;LvArray_ArrayOfSets&lt;int, int, LvArray_ChaiBuffer> >" />
		<!--ghostRank => (no description available)-->
		<xsd:attribute name="ghostRank" type="integer_array" />
		<!--globalToLocalMap => (no description available)-->
		<xsd:attribute name="globalToLocalMap" type="geos_mapBase&lt;long long, int, std_integral_constant&lt;bool, false> >" />
		<!--isExternal => (no description available)-->
		<xsd:attribute name="isExternal" type="integer_array" />
		<!--localToGlobalMap => Array that contains a map from localIndex to globalIndex.-->
		<xsd:attribute name="localToGlobalMap" type="globalIndex_array" />
		<!--nodeList => (no description available)-->
		<xsd:attribute name="nodeList" type="geos_InterObjectRelation&lt;LvArray_Array&lt;int, 2, camp_int_seq&lt;long, 0l, 1l>, int, LvArray_ChaiBuffer> >" />
	</xsd:complexType>
	<xsd:complexType name="embeddedSurfacesEdgeManagerType">
		<xsd:choice minOccurs="0" maxOccurs="unbounded">
			<xsd:element name="neighborData" type="neighborDataType" />
			<xsd:element name="sets" type="setsType" />
		</xsd:choice>
		<!--domainBoundaryIndicator => (no description available)-->
		<xsd:attribute name="domainBoundaryIndicator" type="integer_array" />
		<!--faceList => (no description available)-->
		<xsd:attribute name="faceList" type="geos_InterObjectRelation&lt;LvArray_ArrayOfSets&lt;int, int, LvArray_ChaiBuffer> >" />
		<!--ghostRank => (no description available)-->
		<xsd:attribute name="ghostRank" type="integer_array" />
		<!--globalToLocalMap => (no description available)-->
		<xsd:attribute name="globalToLocalMap" type="geos_mapBase&lt;long long, int, std_integral_constant&lt;bool, false> >" />
		<!--isExternal => (no description available)-->
		<xsd:attribute name="isExternal" type="integer_array" />
		<!--localToGlobalMap => Array that contains a map from localIndex to globalIndex.-->
		<xsd:attribute name="localToGlobalMap" type="globalIndex_array" />
		<!--nodeList => (no description available)-->
		<xsd:attribute name="nodeList" type="geos_InterObjectRelation&lt;LvArray_Array&lt;int, 2, camp_int_seq&lt;long, 0l, 1l>, int, LvArray_ChaiBuffer> >" />
	</xsd:complexType>
	<xsd:complexType name="embeddedSurfacesNodeManagerType">
		<xsd:choice minOccurs="0" maxOccurs="unbounded">
			<xsd:element name="neighborData" type="neighborDataType" />
			<xsd:element name="sets" type="setsType" />
		</xsd:choice>
		<!--domainBoundaryIndicator => (no description available)-->
		<xsd:attribute name="domainBoundaryIndicator" type="integer_array" />
		<!--edgeList => (no description available)-->
		<xsd:attribute name="edgeList" type="geos_InterObjectRelation&lt;LvArray_ArrayOfSets&lt;int, int, LvArray_ChaiBuffer> >" />
		<!--elemList => (no description available)-->
		<xsd:attribute name="elemList" type="LvArray_ArrayOfArrays&lt;int, int, LvArray_ChaiBuffer>" />
		<!--elemRegionList => (no description available)-->
		<xsd:attribute name="elemRegionList" type="LvArray_ArrayOfArrays&lt;int, int, LvArray_ChaiBuffer>" />
		<!--elemSubRegionList => (no description available)-->
		<xsd:attribute name="elemSubRegionList" type="LvArray_ArrayOfArrays&lt;int, int, LvArray_ChaiBuffer>" />
		<!--ghostRank => (no description available)-->
		<xsd:attribute name="ghostRank" type="integer_array" />
		<!--globalToLocalMap => (no description available)-->
		<xsd:attribute name="globalToLocalMap" type="geos_mapBase&lt;long long, int, std_integral_constant&lt;bool, false> >" />
		<!--isExternal => (no description available)-->
		<xsd:attribute name="isExternal" type="integer_array" />
		<!--localToGlobalMap => Array that contains a map from localIndex to globalIndex.-->
		<xsd:attribute name="localToGlobalMap" type="globalIndex_array" />
		<!--parentEdgeGlobalIndex => (no description available)-->
		<xsd:attribute name="parentEdgeGlobalIndex" type="globalIndex_array" />
		<!--parentEdgeIndex => Index of parent edge within the mesh object it is registered on. => EmbeddedSurfaceGenerator-->
		<xsd:attribute name="parentEdgeIndex" type="integer_array" />
		<!--referencePosition => (no description available)-->
		<xsd:attribute name="referencePosition" type="real64_array2d" />
	</xsd:complexType>
	<xsd:complexType name="faceManagerType">
		<xsd:choice minOccurs="0" maxOccurs="unbounded">
			<xsd:element name="neighborData" type="neighborDataType" />
			<xsd:element name="sets" type="setsType" />
		</xsd:choice>
		<!--domainBoundaryIndicator => (no description available)-->
		<xsd:attribute name="domainBoundaryIndicator" type="integer_array" />
		<!--edgeList => (no description available)-->
		<xsd:attribute name="edgeList" type="geos_InterObjectRelation&lt;LvArray_ArrayOfArrays&lt;int, int, LvArray_ChaiBuffer> >" />
		<!--elemList => (no description available)-->
		<xsd:attribute name="elemList" type="integer_array2d" />
		<!--elemRegionList => (no description available)-->
		<xsd:attribute name="elemRegionList" type="integer_array2d" />
		<!--elemSubRegionList => (no description available)-->
		<xsd:attribute name="elemSubRegionList" type="integer_array2d" />
		<!--faceArea => (no description available)-->
		<xsd:attribute name="faceArea" type="real64_array" />
		<!--faceCenter => (no description available)-->
		<xsd:attribute name="faceCenter" type="real64_array2d" />
		<!--faceNormal => (no description available)-->
		<xsd:attribute name="faceNormal" type="real64_array2d" />
		<!--facePressure_n => Face pressure at the previous converged time step => CompositionalMultiphaseHybridFVM, SinglePhaseHybridFVM-->
		<xsd:attribute name="facePressure_n" type="real64_array" />
		<!--ghostRank => (no description available)-->
		<xsd:attribute name="ghostRank" type="integer_array" />
		<!--globalToLocalMap => (no description available)-->
		<xsd:attribute name="globalToLocalMap" type="geos_mapBase&lt;long long, int, std_integral_constant&lt;bool, false> >" />
		<!--isExternal => (no description available)-->
		<xsd:attribute name="isExternal" type="integer_array" />
		<!--localToGlobalMap => Array that contains a map from localIndex to globalIndex.-->
		<xsd:attribute name="localToGlobalMap" type="globalIndex_array" />
		<!--mimGravityCoefficient => Mimetic gravity coefficient => CompositionalMultiphaseHybridFVM-->
		<xsd:attribute name="mimGravityCoefficient" type="real64_array" />
		<!--nodeList => (no description available)-->
		<xsd:attribute name="nodeList" type="geos_InterObjectRelation&lt;LvArray_ArrayOfArrays&lt;int, int, LvArray_ChaiBuffer> >" />
	</xsd:complexType>
	<xsd:complexType name="nodeManagerType">
		<xsd:choice minOccurs="0" maxOccurs="unbounded">
			<xsd:element name="neighborData" type="neighborDataType" />
			<xsd:element name="sets" type="setsType" />
		</xsd:choice>
		<!--ReferencePosition => (no description available)-->
		<xsd:attribute name="ReferencePosition" type="real64_array2d" />
		<!--domainBoundaryIndicator => (no description available)-->
		<xsd:attribute name="domainBoundaryIndicator" type="integer_array" />
		<!--edgeList => (no description available)-->
		<xsd:attribute name="edgeList" type="geos_InterObjectRelation&lt;LvArray_ArrayOfSets&lt;int, int, LvArray_ChaiBuffer> >" />
		<!--elemList => (no description available)-->
		<xsd:attribute name="elemList" type="LvArray_ArrayOfArrays&lt;int, int, LvArray_ChaiBuffer>" />
		<!--elemRegionList => (no description available)-->
		<xsd:attribute name="elemRegionList" type="LvArray_ArrayOfArrays&lt;int, int, LvArray_ChaiBuffer>" />
		<!--elemSubRegionList => (no description available)-->
		<xsd:attribute name="elemSubRegionList" type="LvArray_ArrayOfArrays&lt;int, int, LvArray_ChaiBuffer>" />
		<!--faceList => (no description available)-->
		<xsd:attribute name="faceList" type="geos_InterObjectRelation&lt;LvArray_ArrayOfSets&lt;int, int, LvArray_ChaiBuffer> >" />
		<!--ghostRank => (no description available)-->
		<xsd:attribute name="ghostRank" type="integer_array" />
		<!--globalToLocalMap => (no description available)-->
		<xsd:attribute name="globalToLocalMap" type="geos_mapBase&lt;long long, int, std_integral_constant&lt;bool, false> >" />
		<!--isExternal => (no description available)-->
		<xsd:attribute name="isExternal" type="integer_array" />
		<!--localToGlobalMap => Array that contains a map from localIndex to globalIndex.-->
		<xsd:attribute name="localToGlobalMap" type="globalIndex_array" />
		<!--primaryField => Primary field variable-->
		<xsd:attribute name="primaryField" type="real64_array" />
	</xsd:complexType>
	<xsd:complexType name="CellElementRegionType">
		<xsd:choice minOccurs="0" maxOccurs="unbounded">
			<xsd:element name="elementSubRegions" type="elementSubRegionsType" />
			<xsd:element name="neighborData" type="neighborDataType" />
			<xsd:element name="sets" type="setsType" />
		</xsd:choice>
		<!--domainBoundaryIndicator => (no description available)-->
		<xsd:attribute name="domainBoundaryIndicator" type="integer_array" />
		<!--ghostRank => (no description available)-->
		<xsd:attribute name="ghostRank" type="integer_array" />
		<!--globalToLocalMap => (no description available)-->
		<xsd:attribute name="globalToLocalMap" type="geos_mapBase&lt;long long, int, std_integral_constant&lt;bool, false> >" />
		<!--isExternal => (no description available)-->
		<xsd:attribute name="isExternal" type="integer_array" />
		<!--localToGlobalMap => Array that contains a map from localIndex to globalIndex.-->
		<xsd:attribute name="localToGlobalMap" type="globalIndex_array" />
	</xsd:complexType>
	<xsd:complexType name="elementSubRegionsType">
		<xsd:choice minOccurs="0" maxOccurs="unbounded">
			<xsd:element name="WellElementRegionUniqueSubRegion" type="WellElementRegionUniqueSubRegionType" />
		</xsd:choice>
	</xsd:complexType>
	<xsd:complexType name="SurfaceElementRegionType">
		<xsd:choice minOccurs="0" maxOccurs="unbounded">
			<xsd:element name="elementSubRegions" type="elementSubRegionsType" />
			<xsd:element name="neighborData" type="neighborDataType" />
			<xsd:element name="sets" type="setsType" />
		</xsd:choice>
		<!--domainBoundaryIndicator => (no description available)-->
		<xsd:attribute name="domainBoundaryIndicator" type="integer_array" />
		<!--ghostRank => (no description available)-->
		<xsd:attribute name="ghostRank" type="integer_array" />
		<!--globalToLocalMap => (no description available)-->
		<xsd:attribute name="globalToLocalMap" type="geos_mapBase&lt;long long, int, std_integral_constant&lt;bool, false> >" />
		<!--isExternal => (no description available)-->
		<xsd:attribute name="isExternal" type="integer_array" />
		<!--localToGlobalMap => Array that contains a map from localIndex to globalIndex.-->
		<xsd:attribute name="localToGlobalMap" type="globalIndex_array" />
	</xsd:complexType>
	<xsd:complexType name="WellElementRegionType">
		<xsd:choice minOccurs="0" maxOccurs="unbounded">
			<xsd:element name="elementSubRegions" type="elementSubRegionsType" />
			<xsd:element name="neighborData" type="neighborDataType" />
			<xsd:element name="sets" type="setsType" />
		</xsd:choice>
		<!--domainBoundaryIndicator => (no description available)-->
		<xsd:attribute name="domainBoundaryIndicator" type="integer_array" />
		<!--ghostRank => (no description available)-->
		<xsd:attribute name="ghostRank" type="integer_array" />
		<!--globalToLocalMap => (no description available)-->
		<xsd:attribute name="globalToLocalMap" type="geos_mapBase&lt;long long, int, std_integral_constant&lt;bool, false> >" />
		<!--isExternal => (no description available)-->
		<xsd:attribute name="isExternal" type="integer_array" />
		<!--localToGlobalMap => Array that contains a map from localIndex to globalIndex.-->
		<xsd:attribute name="localToGlobalMap" type="globalIndex_array" />
		<!--wellControlsName => (no description available)-->
		<xsd:attribute name="wellControlsName" type="groupNameRef" />
		<!--wellGeneratorName => (no description available)-->
		<xsd:attribute name="wellGeneratorName" type="groupNameRef" />
	</xsd:complexType>
	<xsd:complexType name="WellElementRegionUniqueSubRegionType">
		<xsd:choice minOccurs="0" maxOccurs="unbounded">
			<xsd:element name="ConstitutiveModels" type="ConstitutiveModelsType" />
			<xsd:element name="neighborData" type="neighborDataType" />
			<xsd:element name="sets" type="setsType" />
			<xsd:element name="wellElementSubRegion" type="wellElementSubRegionType" />
		</xsd:choice>
		<!--domainBoundaryIndicator => (no description available)-->
		<xsd:attribute name="domainBoundaryIndicator" type="integer_array" />
		<!--elementCenter => (no description available)-->
		<xsd:attribute name="elementCenter" type="real64_array2d" />
		<!--elementVolume => (no description available)-->
		<xsd:attribute name="elementVolume" type="real64_array" />
		<!--ghostRank => (no description available)-->
		<xsd:attribute name="ghostRank" type="integer_array" />
		<!--globalToLocalMap => (no description available)-->
		<xsd:attribute name="globalToLocalMap" type="geos_mapBase&lt;long long, int, std_integral_constant&lt;bool, false> >" />
		<!--isExternal => (no description available)-->
		<xsd:attribute name="isExternal" type="integer_array" />
		<!--localToGlobalMap => Array that contains a map from localIndex to globalIndex.-->
		<xsd:attribute name="localToGlobalMap" type="globalIndex_array" />
		<!--nextWellElementIndex => (no description available)-->
		<xsd:attribute name="nextWellElementIndex" type="integer_array" />
		<!--nextWellElementIndexGlobal => (no description available)-->
		<xsd:attribute name="nextWellElementIndexGlobal" type="integer_array" />
		<!--nodeList => (no description available)-->
		<xsd:attribute name="nodeList" type="geos_InterObjectRelation&lt;LvArray_Array&lt;int, 2, camp_int_seq&lt;long, 0l, 1l>, int, LvArray_ChaiBuffer> >" />
		<!--numEdgesPerElement => (no description available)-->
		<xsd:attribute name="numEdgesPerElement" type="integer" />
		<!--numFacesPerElement => (no description available)-->
		<xsd:attribute name="numFacesPerElement" type="integer" />
		<!--numNodesPerElement => (no description available)-->
		<xsd:attribute name="numNodesPerElement" type="integer" />
		<!--radius => (no description available)-->
		<xsd:attribute name="radius" type="real64_array" />
		<!--topRank => (no description available)-->
		<xsd:attribute name="topRank" type="integer" />
		<!--topWellElementIndex => (no description available)-->
		<xsd:attribute name="topWellElementIndex" type="integer" />
		<!--wellControlsName => (no description available)-->
		<xsd:attribute name="wellControlsName" type="groupNameRef" />
	</xsd:complexType>
	<xsd:complexType name="ConstitutiveModelsType" />
	<xsd:complexType name="wellElementSubRegionType">
		<xsd:choice minOccurs="0" maxOccurs="unbounded">
			<xsd:element name="neighborData" type="neighborDataType" />
			<xsd:element name="sets" type="setsType" />
		</xsd:choice>
		<!--domainBoundaryIndicator => (no description available)-->
		<xsd:attribute name="domainBoundaryIndicator" type="integer_array" />
		<!--ghostRank => (no description available)-->
		<xsd:attribute name="ghostRank" type="integer_array" />
		<!--globalToLocalMap => (no description available)-->
		<xsd:attribute name="globalToLocalMap" type="geos_mapBase&lt;long long, int, std_integral_constant&lt;bool, false> >" />
		<!--isExternal => (no description available)-->
		<xsd:attribute name="isExternal" type="integer_array" />
		<!--localToGlobalMap => Array that contains a map from localIndex to globalIndex.-->
		<xsd:attribute name="localToGlobalMap" type="globalIndex_array" />
		<!--location => For each perforation, physical location (x,y,z coordinates)-->
		<xsd:attribute name="location" type="real64_array2d" />
		<!--numPerforationsGlobal => (no description available)-->
		<xsd:attribute name="numPerforationsGlobal" type="globalIndex" />
		<!--reservoirElementIndex => For each perforation, element index of the perforated element-->
		<xsd:attribute name="reservoirElementIndex" type="integer_array" />
		<!--reservoirElementRegion => For each perforation, elementRegion index of the perforated element-->
		<xsd:attribute name="reservoirElementRegion" type="integer_array" />
		<!--reservoirElementSubregion => For each perforation, elementSubRegion index of the perforated element-->
		<xsd:attribute name="reservoirElementSubregion" type="integer_array" />
		<!--wellElementIndex => For each perforation, index of the well element-->
		<xsd:attribute name="wellElementIndex" type="integer_array" />
		<!--wellSkinFactor => For each perforation, well skin factor-->
		<xsd:attribute name="wellSkinFactor" type="real64_array" />
		<!--wellTransmissibility => For each perforation, well transmissibility-->
		<xsd:attribute name="wellTransmissibility" type="real64_array" />
	</xsd:complexType>
	<xsd:complexType name="ParticleRegionType">
		<xsd:choice minOccurs="0" maxOccurs="unbounded">
			<xsd:element name="neighborData" type="neighborDataType" />
			<xsd:element name="particleSubRegions" type="particleSubRegionsType" />
			<xsd:element name="sets" type="setsType" />
		</xsd:choice>
		<!--domainBoundaryIndicator => (no description available)-->
		<xsd:attribute name="domainBoundaryIndicator" type="integer_array" />
		<!--ghostRank => (no description available)-->
		<xsd:attribute name="ghostRank" type="integer_array" />
		<!--globalToLocalMap => (no description available)-->
		<xsd:attribute name="globalToLocalMap" type="geos_mapBase&lt;long long, int, std_integral_constant&lt;bool, false> >" />
		<!--isExternal => (no description available)-->
		<xsd:attribute name="isExternal" type="integer_array" />
		<!--localToGlobalMap => Array that contains a map from localIndex to globalIndex.-->
		<xsd:attribute name="localToGlobalMap" type="globalIndex_array" />
	</xsd:complexType>
	<xsd:complexType name="particleSubRegionsType" />
</xsd:schema><|MERGE_RESOLUTION|>--- conflicted
+++ resolved
@@ -1360,13 +1360,8 @@
 		</xsd:choice>
 	</xsd:complexType>
 	<xsd:complexType name="BiotPorosityType">
-<<<<<<< HEAD
 		<!--averageMeanEffectiveStressIncrement_k => Mean effective stress increment averaged over quadrature points at the previous sequential iteration-->
 		<xsd:attribute name="averageMeanEffectiveStressIncrement_k" type="real64_array" />
-=======
-		<!--averageMeanTotalStressIncrement_k => Mean total stress increment averaged over quadrature points at the previous sequential iteration-->
-		<xsd:attribute name="averageMeanTotalStressIncrement_k" type="real64_array" />
->>>>>>> 741b6ab4
 		<!--biotCoefficient => Biot coefficient-->
 		<xsd:attribute name="biotCoefficient" type="real64_array" />
 		<!--dPorosity_dPressure => Derivative of rock porosity with respect to pressure-->
@@ -1375,13 +1370,8 @@
 		<xsd:attribute name="dPorosity_dTemperature" type="real64_array2d" />
 		<!--initialPorosity => Initial porosity-->
 		<xsd:attribute name="initialPorosity" type="real64_array2d" />
-<<<<<<< HEAD
 		<!--meanEffectiveStressIncrement_k => Mean effective stress increment at quadrature points at the previous sequential iteration-->
 		<xsd:attribute name="meanEffectiveStressIncrement_k" type="real64_array2d" />
-=======
-		<!--meanTotalStressIncrement_k => Mean total stress increment at quadrature points at the previous sequential iteration-->
-		<xsd:attribute name="meanTotalStressIncrement_k" type="real64_array2d" />
->>>>>>> 741b6ab4
 		<!--porosity => Rock porosity-->
 		<xsd:attribute name="porosity" type="real64_array2d" />
 		<!--porosity_n => Rock porosity at the previous converged time step-->
