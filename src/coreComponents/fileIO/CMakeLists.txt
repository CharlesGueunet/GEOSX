--- conflicted
+++ resolved
@@ -81,17 +81,15 @@
   list( APPEND dependencyList CUDA::nvToolsExt )
 endif()
 
-<<<<<<< HEAD
 if ( ENABLE_CATALYST )
   add_subdirectory(Catalyst)
   list( APPEND fileIO_headers Outputs/CatalystOutput.hpp )
   list( APPEND fileIO_sources Outputs/CatalystOutput.cpp )
   list( APPEND dependencyList fileIOCatalyst ) 
 endif()
-=======
+
 geos_decorate_link_dependencies( LIST decoratedDependencies
                                  DEPENDENCIES ${dependencyList} )
->>>>>>> 769dd04a
 
 blt_add_library( NAME       fileIO
                  SOURCES    ${fileIO_sources}
