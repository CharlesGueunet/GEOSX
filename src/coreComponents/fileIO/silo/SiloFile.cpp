--- conflicted
+++ resolved
@@ -346,13 +346,9 @@
  */
 void SiloFile::Initialize( const PMPIO_iomode_t readwrite, int const numGroups )
 {
-<<<<<<< HEAD
   MakeSiloDirectories();
-  
-#if USE_MPI
-=======
+
 #ifdef GEOSX_USE_MPI
->>>>>>> f7990d84
   // Ensure all procs agree on numGroups, driver and file_ext
   m_numGroups = numGroups;
 
