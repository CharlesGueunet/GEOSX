--- conflicted
+++ resolved
@@ -139,18 +139,8 @@
   integer exitFlag = 0;
 
   // Setup MPI communication
-<<<<<<< HEAD
-  integer rank = 0;
-  integer comm_size = 1;
-  #ifdef GEOSX_USE_MPI
-    MPI_Comm_rank(MPI_COMM_WORLD, &rank);
-    MPI_Comm_size(MPI_COMM_WORLD, &comm_size);
-  #endif
-=======
   integer const rank = CommunicationTools::MPI_Rank(MPI_COMM_GEOSX );
   integer const comm_size = CommunicationTools::MPI_Size(MPI_COMM_GEOSX );;
-
->>>>>>> dd86f923
   real64 send_buffer[2];
   array1d<real64> receive_buffer(2 * comm_size);
 
