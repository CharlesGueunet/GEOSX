/*
 *~~~~~~~~~~~~~~~~~~~~~~~~~~~~~~~~~~~~~~~~~~~~~~~~~~~~~~~~~~~~~~~~~~~~~~~~~~~
 * Copyright (c) 2018, Lawrence Livermore National Security, LLC.
 *
 * Produced at the Lawrence Livermore National Laboratory
 *
 * LLNL-CODE-746361
 *
 * All rights reserved. See COPYRIGHT for details.
 *
 * This file is part of the GEOSX Simulation Framework.
 *
 * GEOSX is a free software; you can redistribute it and/or modify it under
 * the terms of the GNU Lesser General Public License (as published by the
 * Free Software Foundation) version 2.1 dated February 1999.
 *~~~~~~~~~~~~~~~~~~~~~~~~~~~~~~~~~~~~~~~~~~~~~~~~~~~~~~~~~~~~~~~~~~~~~~~~~~~
 */

/**
 * @file CompositeFunction.cpp
 */

#include "NewFunctionManager.hpp"
#include "CompositeFunction.hpp"
#include "common/DataTypes.hpp"
#include <mathpresso/mathpresso.h>

namespace geosx
{

namespace dataRepository
{
namespace keys
{
std::string const functionNames = "functionNames";
std::string const variableNames = "variableNames";
std::string const expression = "expression";
}
}

using namespace dataRepository;



CompositeFunction::CompositeFunction( const std::string& name,
                                      ManagedGroup * const parent ):
  FunctionBase( name, parent ),
  parserContext(),
  parserExpression(),
  m_numSubFunctions(),
  m_subFunctions()
{
<<<<<<< HEAD
  RegisterViewWrapper<string_array>( keys::functionNames )->
      setInputFlag(InputFlags::OPTIONAL)->
      setDescription("List of source functions.  The order must match the variableNames argument.");

  RegisterViewWrapper<string_array>( keys::variableNames )->
      setInputFlag(InputFlags::OPTIONAL)->
      setDescription("List of variables in expression.");

  RegisterViewWrapper<string>( keys::expression )->
      setInputFlag(InputFlags::OPTIONAL)->
      setDescription("Composite math expression.");

}
=======
  RegisterViewWrapper( keys::functionNames, &m_functionNames, false )->
    setInputFlag(InputFlags::OPTIONAL)->
    setDescription("List of source functions. The order must match the variableNames argument.");

  RegisterViewWrapper( keys::variableNames, &m_variableNames, false )->
    setInputFlag(InputFlags::OPTIONAL)->
    setDescription("List of variables in expression");
>>>>>>> 4ee5df92

  RegisterViewWrapper( keys::functionNames, &m_expression, false )->
    setInputFlag(InputFlags::OPTIONAL)->
    setDescription("Composite math expression");
}

<<<<<<< HEAD
CompositeFunction::~CompositeFunction()
{}

=======

CompositeFunction::~CompositeFunction()
{}
>>>>>>> 4ee5df92


void CompositeFunction::InitializeFunction()
{
  // Register variables
  for (localIndex ii=0 ; ii<m_variableNames.size() ; ++ii)
  {
    parserContext.addVariable(m_variableNames[ii].c_str(), static_cast<int>(ii * sizeof(double)));
  }

  // Add built in constants/functions (PI, E, sin, cos, ceil, exp, etc.),
  // compile
  parserContext.addBuiltIns();
  mathpresso::Error err = parserExpression.compile(parserContext, m_expression.c_str(), mathpresso::kNoOptions);
  GEOS_ERROR_IF(err != mathpresso::kErrorOk, "JIT Compiler Error");

  // Grab pointers to sub functions
  NewFunctionManager * functionManager = NewFunctionManager::Instance();
  m_numSubFunctions = integer_conversion<localIndex>(m_functionNames.size());
  for (localIndex ii=0 ; ii<m_numSubFunctions ; ++ii)
  {
    m_subFunctions.push_back(functionManager->GetGroup<FunctionBase>(m_functionNames[ii]));
  }
}


void CompositeFunction::Evaluate( dataRepository::ManagedGroup const * const group,
                                  real64 const time,
                                  set<localIndex> const & set,
                                  real64_array & result ) const
{
  // Evaluate each of the subFunctions independently and place the results into
  // a temporary field
  array1d<real64_array> subFunctionResults;
  for (localIndex ii=0 ; ii<m_numSubFunctions ; ++ii)
  {
    real64_array tmp(result.size());
    m_subFunctions[ii]->Evaluate(group, time, set, tmp);
    subFunctionResults.push_back(std::move(tmp));
  }

  // Evaluate the symbolic math
  real64 functionResults[m_maxNumSubFunctions];
  for( auto const & ii : set )
  {
    for (localIndex jj=0 ; jj<m_numSubFunctions ; ++jj)
    {
      functionResults[jj] = subFunctionResults[jj][ii];
    }
    result[ii] = parserExpression.evaluate( reinterpret_cast<void*>( functionResults ));
  }
}


real64 CompositeFunction::Evaluate( real64 const * const input ) const
{
  real64 functionResults[m_maxNumSubFunctions];

  for (localIndex ii=0 ; ii<m_numSubFunctions ; ++ii)
  {
    functionResults[ii] = m_subFunctions[ii]->Evaluate(input);
  }

  return parserExpression.evaluate( reinterpret_cast<void*>( functionResults ));
}


REGISTER_CATALOG_ENTRY( FunctionBase, CompositeFunction, std::string const &, ManagedGroup * const )

} /* namespace ANST */<|MERGE_RESOLUTION|>--- conflicted
+++ resolved
@@ -50,21 +50,6 @@
   m_numSubFunctions(),
   m_subFunctions()
 {
-<<<<<<< HEAD
-  RegisterViewWrapper<string_array>( keys::functionNames )->
-      setInputFlag(InputFlags::OPTIONAL)->
-      setDescription("List of source functions.  The order must match the variableNames argument.");
-
-  RegisterViewWrapper<string_array>( keys::variableNames )->
-      setInputFlag(InputFlags::OPTIONAL)->
-      setDescription("List of variables in expression.");
-
-  RegisterViewWrapper<string>( keys::expression )->
-      setInputFlag(InputFlags::OPTIONAL)->
-      setDescription("Composite math expression.");
-
-}
-=======
   RegisterViewWrapper( keys::functionNames, &m_functionNames, false )->
     setInputFlag(InputFlags::OPTIONAL)->
     setDescription("List of source functions. The order must match the variableNames argument.");
@@ -72,22 +57,15 @@
   RegisterViewWrapper( keys::variableNames, &m_variableNames, false )->
     setInputFlag(InputFlags::OPTIONAL)->
     setDescription("List of variables in expression");
->>>>>>> 4ee5df92
 
   RegisterViewWrapper( keys::functionNames, &m_expression, false )->
     setInputFlag(InputFlags::OPTIONAL)->
     setDescription("Composite math expression");
 }
 
-<<<<<<< HEAD
-CompositeFunction::~CompositeFunction()
-{}
-
-=======
 
 CompositeFunction::~CompositeFunction()
 {}
->>>>>>> 4ee5df92
 
 
 void CompositeFunction::InitializeFunction()
