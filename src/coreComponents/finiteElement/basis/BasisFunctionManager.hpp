--- conflicted
+++ resolved
@@ -40,15 +40,11 @@
   virtual ~BasisFunctionManager() override final;
 
   virtual ManagedGroup * CreateChild( string const & childKey, string const & childName ) override;
-<<<<<<< HEAD
   
   /// This function is used to expand any catalogs in the data structure
   virtual void ExpandObjectCatalogs() override;
 
-=======
-
 private:
->>>>>>> 08d8c1c1
   virtual void ProcessInputFile( xmlWrapper::xmlNode const & targetNode ) override final;
 
 };
