--- conflicted
+++ resolved
@@ -211,7 +211,6 @@
                               1,
                               1,
                               0 );
-<<<<<<< HEAD
 
   docNode->AllocateChildNode( viewKeys().biotCoefficient.Key(),
                               viewKeys().biotCoefficient.Key(),
@@ -252,8 +251,6 @@
                               1,
                               0 );
 
-=======
->>>>>>> 1e868b2f
 }
 
 void LinearElasticIsotropic::ReadXML_PostProcess()
