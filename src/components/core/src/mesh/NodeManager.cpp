--- conflicted
+++ resolved
@@ -153,14 +153,14 @@
     /// <li> Loop over all nodes for each edge
     for( localIndex a=0 ; a<numNodes ; ++a )
     {
-<<<<<<< HEAD
+//<<<<<<< HEAD
       m_toEdgesRelation[edgeToNodes[ke][a]].insert(ke);
-=======
-      /// <ul>
-      /// <li> Set the nodeToEdge relation using the current node and edge indices
-      m_toEdgesRelation[a].insert(ke);
-      /// </ul>
->>>>>>> eac11f31
+//=======
+//      /// <ul>
+//      /// <li> Set the nodeToEdge relation using the current node and edge indices
+//      m_toEdgesRelation[a].insert(ke);
+//      /// </ul>
+//>>>>>>> develop
     }
   }
   /// </ol>
@@ -191,15 +191,9 @@
 //**************************************************************************************************
 void NodeManager::SetElementMaps( ElementRegionManager const * const elementRegionManager )
 {
-<<<<<<< HEAD
-  array<localIndex_array> & toElementRegionList = elementRegionList();
-  array<localIndex_array> & toElementSubRegionList = elementSubRegionList();
-  array<localIndex_array> & toElementList = elementList();
-=======
-  array1d<set<localIndex>> & toElementRegionList = elementRegionList();
-  array1d<set<localIndex>> & toElementSubRegionList = elementSubRegionList();
-  array1d<set<localIndex>> & toElementList = elementList();
->>>>>>> eac11f31
+  array1d<localIndex_array> & toElementRegionList = elementRegionList();
+  array1d<localIndex_array> & toElementSubRegionList = elementSubRegionList();
+  array1d<localIndex_array> & toElementList = elementList();
 
   for( localIndex a=0 ; a<size() ; ++a )
   {
