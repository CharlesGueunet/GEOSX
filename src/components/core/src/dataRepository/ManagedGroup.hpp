--- conflicted
+++ resolved
@@ -306,19 +306,9 @@
 
   void PrintDataHierarchy();
 
-<<<<<<< HEAD
-  void AddChildren( xmlWrapper::xmlNode const & targetNode );
-
-  virtual void CreateChild( string const & childKey, string const & childName );
-
   virtual void ReadXML( xmlWrapper::xmlNode const & targetNode );
-=======
-  void ReadXML( xmlWrapper::xmlNode const & targetNode );
->>>>>>> 67a67e07
 
   virtual void ReadXMLsub( xmlWrapper::xmlNode const & targetNode );
-
-  virtual void ReadXML_Group( xmlWrapper::xmlNode const & );
 
   virtual void ReadXML_PostProcess() {}
 
