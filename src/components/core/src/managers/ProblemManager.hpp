/*
 * ProblemManager.hpp
 *
 *  Created on: Jul 21, 2016
 *      Author: rrsettgast
 */

#ifndef COMPONENTS_CORE_SRC_MANAGERS_PROBLEMMANAGER_HPP_
#define COMPONENTS_CORE_SRC_MANAGERS_PROBLEMMANAGER_HPP_

#ifndef USE_PYTHON
#define USE_PYTHON 0
#endif

#if USE_PYTHON==1
// Note: the python header must be included first to avoid conflicting
// definitions of _posix_c_source
#define NPY_NO_DEPRECATED_API NPY_1_7_API_VERSION
#include <Python.h>
#include <numpy/arrayobject.h>
#endif
#include "optionparser.h"

#include "ObjectManagerBase.hpp"
#include "PhysicsSolvers/PhysicsSolverManager.hpp"
#include "EventManager.hpp"
#include "managers/Functions/NewFunctionManager.hpp"
#include "schema/SchemaUtilities.hpp"
#include "../../../cxx-utilities/src/src/DocumentationNode.hpp"

namespace geosx
{

namespace dataRepository
{
namespace keys
{
string const eventManager="EventManager";
}
}

struct Arg : public option::Arg
{
  static option::ArgStatus Unknown(const option::Option& option, bool /*error*/)
  {
    std::cout << "Unknown option: " << option.name << std::endl;
    return option::ARG_ILLEGAL;
  }


  static option::ArgStatus NonEmpty(const option::Option& option, bool /*error*/)
  {
    if ((option.arg != 0) && (option.arg[0] != 0))
    {
      return option::ARG_OK;
    }

    std::cout << "Error: " << option.name << " requires a non-empty argument!" << std::endl;
    return option::ARG_ILLEGAL;
  }


  static option::ArgStatus Numeric(const option::Option& option, bool /*error*/)
  {
    char* endptr = 0;
    if ((option.arg != 0) && strtol(option.arg, &endptr, 10)) {};
    if ((endptr != option.arg) && (*endptr == 0))
    {
      return option::ARG_OK;
    }

    std::cout << "Error: " << option.name << " requires a long-int argument!" << std::endl;
    return option::ARG_ILLEGAL;
  }

};


class DomainPartition;

class ProblemManager : public ObjectManagerBase
{
public:
  explicit ProblemManager( const std::string& name,
                           ManagedGroup * const parent );

//  explicit ProblemManager( const std::string& name,
//                           ManagedGroup * const parent,
//                           cxx_utilities::DocumentationNode * docNode );
  ~ProblemManager();

  /**
   * @name Static Factory Catalog Functions
   */
  ///@{
  static std::string CatalogName() { return "ProblemManager"; }
  string getCatalogName() const override final
  {
    return ProblemManager::CatalogName();
  }
  ///@}



  virtual void FillDocumentationNode( dataRepository::ManagedGroup * const group ) override;

  virtual void CreateChild( string const & childKey, string const & childName ) override;

  void ParseCommandLineInput( int & argc, char* argv[]);

  void InitializePythonInterpreter();

  void ClosePythonInterpreter();

  void ParseInputFile();

  void InitializationOrder( string_array & order ) override final;

  void InitializePreSubGroups( ManagedGroup * const group ) override final;

  void InitializePostSubGroups( ManagedGroup * const group ) override final;

  void RunSimulation();

  void ApplySchedulerEvent();

  void WriteSilo( integer const cycleNumber, real64 const problemTime );

  void ApplyInitialConditions();

  DomainPartition * getDomainPartition();
  DomainPartition const * getDomainPartition() const;

  xmlWrapper::xmlDocument xmlDocument;
  xmlWrapper::xmlResult xmlResult;
  xmlWrapper::xmlNode xmlProblemNode;

  struct viewKeysStruct
  {
    dataRepository::ViewKey verbosity                = { "verbosityFlag" };
    dataRepository::ViewKey inputFileName            = {"inputFileName"};
    dataRepository::ViewKey restartFileName          = {"restartFileName"};
    dataRepository::ViewKey beginFromRestart         = {"beginFromRestart"};
    dataRepository::ViewKey xPartitionsOverride      = {"xPartitionsOverride"};
    dataRepository::ViewKey yPartitionsOverride      = {"yPartitionsOverride"};
    dataRepository::ViewKey zPartitionsOverride      = {"zPartitionsOverride"};
    dataRepository::ViewKey overridePartitionNumbers = {"overridePartitionNumbers"};
    dataRepository::ViewKey schemaLevel              = {"schemaLevel"};
  } viewKeys;

  struct groupKeysStruct
  {
    dataRepository::GroupKey domain    = { "domain" };
    dataRepository::GroupKey commandLine    = { "commandLine" };
<<<<<<< HEAD
    dataRepository::GroupKey boundaryConditionManager = { "BoundaryConditions" };
    dataRepository::GroupKey constitutiveManager = { "Constitutive" };
    dataRepository::GroupKey elementRegionManager = { "ElementRegions" };
    dataRepository::GroupKey eventManager = { "Events" };
    dataRepository::GroupKey finiteElementManager = { "FiniteElements" };
    dataRepository::GroupKey geometricObjectManager = { "Geometry" };
    dataRepository::GroupKey meshManager = { "Mesh" };
    dataRepository::GroupKey physicsSolverManager = { "Solvers" };
  }groupKeys;
=======
    dataRepository::GroupKey meshGenerators = { "meshGenerators" };
  } groupKeys;
>>>>>>> 24466102



private:
  PhysicsSolverManager * m_physicsSolverManager;
  EventManager * m_eventManager;
  NewFunctionManager * m_functionManager;
};

} /* namespace geosx */

#endif /* COMPONENTS_CORE_SRC_MANAGERS_PROBLEMMANAGER_HPP_ */<|MERGE_RESOLUTION|>--- conflicted
+++ resolved
@@ -152,7 +152,6 @@
   {
     dataRepository::GroupKey domain    = { "domain" };
     dataRepository::GroupKey commandLine    = { "commandLine" };
-<<<<<<< HEAD
     dataRepository::GroupKey boundaryConditionManager = { "BoundaryConditions" };
     dataRepository::GroupKey constitutiveManager = { "Constitutive" };
     dataRepository::GroupKey elementRegionManager = { "ElementRegions" };
@@ -162,10 +161,6 @@
     dataRepository::GroupKey meshManager = { "Mesh" };
     dataRepository::GroupKey physicsSolverManager = { "Solvers" };
   }groupKeys;
-=======
-    dataRepository::GroupKey meshGenerators = { "meshGenerators" };
-  } groupKeys;
->>>>>>> 24466102
 
 
 
