/*
 * NewComponent.cpp
 *
 *  Created on: Jun 8, 2016
 *      Author: settgast
 */

#include "NewComponent.hpp"

namespace geosx
{

NewComponent::NewComponent( std::string const & name,
                            ManagedGroup * const parent ):
    SolverBase(name,parent)
{

}

NewComponent::~NewComponent()
{}

<<<<<<< HEAD

void NewComponent::Initialize( dataRepository::SynchronizedGroup& /*domain*/ )
{}


void NewComponent::ReadXML( pugi::xml_node /*solverNode*/ )
{}


void NewComponent::Registration( dataRepository::SynchronizedGroup * const /*domain*/ )
=======
void NewComponent::Registration( dataRepository::ManagedGroup * const /*domain*/ )
>>>>>>> e1b7d84c
{}


void NewComponent::TimeStep( real64 const& /*time_n*/,
               real64 const& /*dt*/,
               int32 const /*cycleNumber*/,
               dataRepository::ManagedGroup& /*domain*/ )
{}

REGISTER_CATALOG_ENTRY( SolverBase, NewComponent, std::string const &, dataRepository::ManagedGroup * const )

} /* namespace geosx */<|MERGE_RESOLUTION|>--- conflicted
+++ resolved
@@ -20,7 +20,6 @@
 NewComponent::~NewComponent()
 {}
 
-<<<<<<< HEAD
 
 void NewComponent::Initialize( dataRepository::SynchronizedGroup& /*domain*/ )
 {}
@@ -30,10 +29,7 @@
 {}
 
 
-void NewComponent::Registration( dataRepository::SynchronizedGroup * const /*domain*/ )
-=======
 void NewComponent::Registration( dataRepository::ManagedGroup * const /*domain*/ )
->>>>>>> e1b7d84c
 {}
 
 
