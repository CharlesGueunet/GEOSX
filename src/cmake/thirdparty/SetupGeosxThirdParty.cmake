--- conflicted
+++ resolved
@@ -828,7 +828,6 @@
     message(STATUS "Not using VTK")
 endif()
 
-<<<<<<< HEAD
 ################################
 # Catalyst
 ################################
@@ -871,33 +870,6 @@
   message(STATUS "Not using catalyst")
 
 endif()
-
-################################
-# FMT
-################################
-if(DEFINED FMT_DIR)
-    message(STATUS "FMT_DIR = ${FMT_DIR}")
-
-    find_package(fmt REQUIRED
-                 PATHS ${FMT_DIR}
-                 NO_DEFAULT_PATH)
-
-    message( " ----> fmt_VERSION = ${fmt_VERSION}")
-
-    get_target_property(includeDirs fmt::fmt INTERFACE_INCLUDE_DIRECTORIES)
-
-    set_property(TARGET fmt::fmt
-                 APPEND PROPERTY INTERFACE_SYSTEM_INCLUDE_DIRECTORIES
-                 ${includeDirs})
-
-    set(ENABLE_FMT ON CACHE BOOL "")
-
-    set(thirdPartyLibs ${thirdPartyLibs} fmt::fmt )
-else()
-    message(FATAL_ERROR "GEOSX requires {fmt}, set FMT_DIR to the {fmt} installation directory.")
-endif()
-=======
->>>>>>> 769dd04a
 
 ################################
 # uncrustify
