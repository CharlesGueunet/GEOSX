--- conflicted
+++ resolved
@@ -57,11 +57,8 @@
     ######################################################
     if( CMAKE_BUILD_TYPE MATCHES "(Debug|RelWithDebInfo)" )
         add_definitions(-DGEOSX_DEBUG)
-<<<<<<< HEAD
         add_definitions(-DAXOM_DEBUG)
-=======
         set(ENABLE_ARRAY_BOUNDS_CHECK "ON" CACHE PATH "" FORCE)
->>>>>>> 52caddc4
     endif()
 else ()
     set_property(DIRECTORY APPEND PROPERTY COMPILE_DEFINITIONS
